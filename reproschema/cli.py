import json
import os
import shutil
from collections import OrderedDict
from pathlib import Path

import click
import pandas as pd
from fhir.resources.questionnaire import Questionnaire

from . import __version__, get_logger, set_logger_level
from .migrate import migrate2newschema
from .redcap2reproschema import redcap2reproschema as redcap2rs
from .reproschema2fhir import QuestionnaireGenerator
from .reproschema2redcap import reproschema2redcap as rs2redcap
from .reproschemaui2redcap import parse_survey

lgr = get_logger()


def print_version(ctx, param, value):
    if not value or ctx.resilient_parsing:
        return
    click.echo(__version__)
    ctx.exit()


# group to provide commands
@click.group()
@click.option(
    "--version",
    is_flag=True,
    callback=print_version,
    expose_value=False,
    is_eager=True,
)
@click.option(
    "-l",
    "--log-level",
    help="Log level name",
    type=click.Choice(["DEBUG", "INFO", "WARNING", "ERROR", "CRITICAL"]),
    default="INFO",
    show_default=True,
)
def main(log_level):
    """A client to support interactions with ReproSchema

    To see help for a specific command, run

    reproschema COMMAND --help
        e.g. reproschema validate --help
    """
    set_logger_level(get_logger(), log_level)


@main.command()
@click.argument("path", nargs=1, type=str)
def validate(path):
    """
    Validates if the path has a valid reproschema format
    """
    if not (path.startswith("http") or os.path.exists(path)):
        raise ValueError(
            f"{path} must be a URL or an existing file or directory"
        )
    from .validate import validate

    result = validate(path)
    if result:
        click.echo("Validation successful")


@main.command()
@click.argument("path", nargs=1, type=click.Path(exists=True, dir_okay=True))
@click.option("--inplace", is_flag=True, help="Changing file in place")
@click.option(
    "--fixed-path",
    type=click.Path(dir_okay=True, writable=True, resolve_path=True),
    help="Path to the fixed file/directory, if not provide suffix 'after_migration' is used",
)
def migrate(path, inplace, fixed_path):
    """
    Updates to a new reproschema version
    """
    if not (path.startswith("http") or os.path.exists(path)):
        raise ValueError(
            f"{path} must be a URL or an existing file or directory"
        )
    if fixed_path and inplace:
        raise Exception("Either inplace or fixed_path has to be provided.")
    new_path = migrate2newschema(path, inplace=inplace, fixed_path=fixed_path)
    if new_path:
        click.echo(f"File/Directory after migration {new_path}")


@main.command()
@click.option(
    "--format",
    help="Output format",
    type=click.Choice(["jsonld", "n-triples", "turtle"]),
    default="n-triples",
    show_default=True,
)
@click.option(
    "--prefixfile", default=None, type=click.Path(exists=True, dir_okay=False)
)
@click.option(
    "--contextfile", default=None, type=click.Path(exists=True, dir_okay=False)
)
@click.argument("path", nargs=1, type=str)
def convert(path, format, prefixfile, contextfile):
    """
    Converts a path to a different format, jsonld, n-triples or turtle
    """
    if not (path.startswith("http") or os.path.exists(path)):
        raise ValueError(
            f"{path} must be a URL or an existing file or directory"
        )
    from .jsonldutils import to_newformat

    print(to_newformat(path, format, prefixfile, contextfile))


@main.command()
@click.option(
    "--format",
    help="Input format",
    type=click.Choice(["csv"]),
    default="csv",
    show_default=True,
)
@click.argument("path", nargs=1, type=str)
def create(path, format):
    if not (path.startswith("http") or os.path.exists(path)):
        raise ValueError(
            f"{path} must be a URL or an existing file or directory"
        )
    raise NotImplementedError


@main.command()
@click.option(
    "--port",
    help="Port to serve on",
    type=int,
    default=8000,
    show_default=True,
)
def serve(port):
    from .utils import start_server

    start_server(port=port)


@main.command()
@click.argument("csv_path", type=click.Path(exists=True, dir_okay=False))
@click.argument("yaml_path", type=click.Path(exists=True, dir_okay=False))
@click.option(
    "--output-path",
    type=click.Path(dir_okay=True, writable=True, resolve_path=True),
    default=".",
    show_default=True,
    help="Path to the output directory, defaults to the current directory.",
)
def redcap2reproschema(csv_path, yaml_path, output_path):
    """
    Converts REDCap CSV files to Reproschema format.
    """
    try:
        redcap2rs(csv_path, yaml_path, output_path)
        click.echo("Converted REDCap data dictionary to Reproschema format.")
    except Exception as e:
        raise click.ClickException(f"Error during conversion: {e}")


@main.command()
@click.argument("input_path", type=click.Path(exists=True, dir_okay=True))
@click.argument("output_csv_path", type=click.Path(writable=True))
def reproschema2redcap(input_path, output_csv_path):
    """
    Converts reproschema protocol to REDCap CSV format.
    """
    # Convert input_path to a Path object
    input_path_obj = Path(input_path)
    rs2redcap(input_path_obj, output_csv_path)
    click.echo(
        f"Converted reproschema protocol from {input_path} to Redcap CSV at {output_csv_path}"
    )


@main.command()
@click.argument("survey_file", type=str)
@click.argument("redcap_csv", type=str)
def reproschema_ui_to_redcap(survey_file, redcap_csv):
    """
    Generates redcap csv given the audio and survey data from reproschema ui

    survey_file is the location of the surveys generated from reproschem ui
    redcap_csv is the path to store the newly generated redcap csv

    """
    merged_questionnaire_data = []
    # load each file recursively within the folder into its own key
    content = OrderedDict()
    for file in Path(survey_file).rglob("*"):
        if file.is_file():
            filename = str(file.relative_to(survey_file))
            with open(f"{survey_file}/{filename}", "r") as f:
                content[filename] = json.load(f)

    for questionnaire in content.keys():  # activity files
        try:
            record_id = (survey_file.split("/")[-1]).split()[0]
            survey_data = content[questionnaire]
            merged_questionnaire_data += parse_survey(
                survey_data, record_id, questionnaire
            )
        except Exception:
            continue

    survey_df = pd.concat(merged_questionnaire_data, ignore_index=True)
    Path(redcap_csv).mkdir(parents=True, exist_ok=True)

    merged_csv_path = os.path.join(redcap_csv, "redcap.csv")
    survey_df.to_csv(merged_csv_path, index=False)
    click.echo(
        f"Converted reproschema-ui output from {survey_file} to Redcap CSV at {redcap_csv}"
    )


@main.command()
@click.argument("reproschema_questionnaire", type=str)
@click.argument("output", type=str)
def reproschema_to_fhir(reproschema_questionnaire, output):
    """
    Generates redcap csv given the audio and survey data from reproschema ui

    reproschema_questionnaire is the location of all reproschema activities
    output is the path to store the newly generated fhir json
    """
    output_path = Path(output)
    reproschema_folders = Path(reproschema_questionnaire)
    if not os.path.isdir(reproschema_folders):
        raise FileNotFoundError(
            f"{reproschema_folders} does not exist. Please check if folder exists and is located at the correct directory"
        )
    reproschema_folders = [
        Path(f) for f in reproschema_folders.iterdir() if f.is_dir()
    ]
    for reproschema_folder in reproschema_folders:
        # load each file recursively within the folder into its own key in the reproschema_content dict
        reproschema_content = OrderedDict()
        for file in reproschema_folder.glob("**/*"):
            if file.is_file():
                # get the full path to the file *after* the base reproschema_folder path
                # since files can be referenced by relative paths, we need to keep track of relative location
                filename = str(file.relative_to(reproschema_folder))
                with open(f"{reproschema_folder}/{filename}") as f:
                    reproschema_content[filename] = json.loads(f.read())

        schema_name = [
            name
            for name in (reproschema_content.keys())
            if name.endswith("_schema")
        ][0]
        reproschema_schema = reproschema_content[schema_name]

<<<<<<< HEAD
        if ("schema:version" in reproschema_schema and
                reproschema_schema["schema:version"] not in ("0.0.1", "1.0.0-rc1", "1.0.0")
            ) or "schemaVersion" in reproschema_schema and reproschema_schema[
                "schemaVersion"] not in ("0.0.1", "1.0.0-rc1", "1.0.0-rc4", "1.0.0"):
=======
        if (
            (
                f"schema:version" in reproschema_schema
                and reproschema_schema["schema:version"]
                not in ("0.0.1", "1.0.0-rc1", "1.0.0")
            )
            or f"schemaVersion" in reproschema_schema
            and reproschema_schema["schemaVersion"]
            not in ("0.0.1", "1.0.0-rc1", "1.0.0-rc4", "1.0.0")
        ):
>>>>>>> a826a732
            raise ValueError(
                "Unable to work with reproschema versions other than 0.0.1, 1.0.0-rc1, and 1.0.0-rc4"
            )

        questionnaire_generator = QuestionnaireGenerator()
        fhir_questionnaire = questionnaire_generator.convert_to_fhir(
            reproschema_content
        )

        # validate the json using fhir resources
        try:
<<<<<<< HEAD
            Questionnaire.model_validate(fhir_questionnaire)
=======
            questionnaire_json = Questionnaire.model_validate(
                fhir_questionnaire
            )
>>>>>>> a826a732
        except Exception:
            raise Exception("Fhir Questionnaire is not valid")

        # get filename from the reproschema_folder name provided

        file_name = reproschema_folder.parts[-1]

        dirpath = Path(output_path / file_name)
        if dirpath.exists() and dirpath.is_dir():
            shutil.rmtree(dirpath)

        paths = [output_path / file_name]

        for folder in paths:
            folder.mkdir(parents=True, exist_ok=True)

        with open(output_path / f"{file_name}/{file_name}.json", "w+") as f:
            f.write(json.dumps(fhir_questionnaire))<|MERGE_RESOLUTION|>--- conflicted
+++ resolved
@@ -265,23 +265,16 @@
         ][0]
         reproschema_schema = reproschema_content[schema_name]
 
-<<<<<<< HEAD
-        if ("schema:version" in reproschema_schema and
-                reproschema_schema["schema:version"] not in ("0.0.1", "1.0.0-rc1", "1.0.0")
-            ) or "schemaVersion" in reproschema_schema and reproschema_schema[
-                "schemaVersion"] not in ("0.0.1", "1.0.0-rc1", "1.0.0-rc4", "1.0.0"):
-=======
         if (
             (
-                f"schema:version" in reproschema_schema
+                "schema:version" in reproschema_schema
                 and reproschema_schema["schema:version"]
                 not in ("0.0.1", "1.0.0-rc1", "1.0.0")
             )
-            or f"schemaVersion" in reproschema_schema
+            or "schemaVersion" in reproschema_schema
             and reproschema_schema["schemaVersion"]
             not in ("0.0.1", "1.0.0-rc1", "1.0.0-rc4", "1.0.0")
         ):
->>>>>>> a826a732
             raise ValueError(
                 "Unable to work with reproschema versions other than 0.0.1, 1.0.0-rc1, and 1.0.0-rc4"
             )
@@ -293,13 +286,9 @@
 
         # validate the json using fhir resources
         try:
-<<<<<<< HEAD
-            Questionnaire.model_validate(fhir_questionnaire)
-=======
             questionnaire_json = Questionnaire.model_validate(
                 fhir_questionnaire
             )
->>>>>>> a826a732
         except Exception:
             raise Exception("Fhir Questionnaire is not valid")
 
