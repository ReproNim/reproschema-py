--- conflicted
+++ resolved
@@ -4,11 +4,8 @@
 
 from . import get_logger, set_logger_level
 from . import __version__
-<<<<<<< HEAD
+from .redcap2reproschema import redcap2reproschema as redcap2rs
 from .reproschema2redcap import main as rs2redcap
-=======
-from .redcap2reproschema import redcap2reproschema as redcap2rs
->>>>>>> db296037
 
 lgr = get_logger()
 
@@ -103,19 +100,6 @@
     start_server(port=port)
 
 
-<<<<<<< HEAD
-@main.command("reproschema2redcap")
-@click.argument("input_path", type=click.Path(exists=True, dir_okay=True))
-@click.argument("output_csv_path", type=click.Path(writable=True))
-def reproschema2redcap(input_path, output_csv_path):
-    """
-    Convert reproschema JSON to Redcap CSV format.
-    """
-    # Convert input_path to a Path object
-    input_path_obj = Path(input_path)
-    rs2redcap(input_path_obj, output_csv_path)
-    click.echo(f"Converted reproschema JSON from {input_path} to Redcap CSV at {output_csv_path}")
-=======
 @main.command()
 @click.argument("csv_path", type=click.Path(exists=True, dir_okay=False))
 @click.argument("yaml_path", type=click.Path(exists=True, dir_okay=False))
@@ -128,4 +112,28 @@
         click.echo("Converted REDCap data dictionary to Reproschema format.")
     except Exception as e:
         raise click.ClickException(f"Error during conversion: {e}")
->>>>>>> db296037
+@main.command()
+@click.argument("csv_path", type=click.Path(exists=True, dir_okay=False))
+@click.argument("yaml_path", type=click.Path(exists=True, dir_okay=False))
+def redcap2reproschema(csv_path, yaml_path):
+    """
+    Convert REDCap CSV files to Reproschema format.
+    """
+    try:
+        redcap2rs(csv_path, yaml_path)
+        click.echo("Converted REDCap data dictionary to Reproschema format.")
+    except Exception as e:
+        raise click.ClickException(f"Error during conversion: {e}")
+
+
+@main.command("reproschema2redcap")
+@click.argument("input_path", type=click.Path(exists=True, dir_okay=True))
+@click.argument("output_csv_path", type=click.Path(writable=True))
+def reproschema2redcap(input_path, output_csv_path):
+    """
+    Convert reproschema JSON to Redcap CSV format.
+    """
+    # Convert input_path to a Path object
+    input_path_obj = Path(input_path)
+    rs2redcap(input_path_obj, output_csv_path)
+    click.echo(f"Converted reproschema JSON from {input_path} to Redcap CSV at {output_csv_path}")