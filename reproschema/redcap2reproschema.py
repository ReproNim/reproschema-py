import os
import re
from pathlib import Path

import pandas as pd
import yaml
from bs4 import BeautifulSoup

from .context_url import CONTEXTFILE_URL
from .jsonldutils import get_context_version
from .models import Activity, Item, Protocol, write_obj_jsonld

# All the mapping used in the code
SCHEMA_MAP = {
    "Variable / Field Name": "@id",  # column A
    # "Item Display Name": "prefLabel", # there is no column for this
    "Field Note": "description",
    # TODO: often "Field Annotation" has "@HIDDEN" and other markers
    # TODO: not sure if this can be every treated as description
    # "Field Annotation": "isVis",  # column R
    "Section Header": "preamble",  # column C (need double-check)
    "Field Label": "question",  # column E
    "Field Type": "inputType",  # column D
    "Allow": "allow",  # TODO: I don't see this column in the examples
    "Required Field?": "valueRequired",  # column M
    "Text Validation Min": "minValue",  # column I
    "Text Validation Max": "maxValue",  # column J
    "Choices, Calculations, OR Slider Labels": "choices",  # column F
    "Branching Logic (Show field only if...)": "visibility",  # column L
    "Custom Alignment": "customAlignment",  # column N
    # "Identifier?": "identifiable",  # column K # todo: should we remove the identifiers completely?
    "responseType": "@type",  # not sre what to do with it
}

INPUT_TYPE_MAP = {
    "calc": "number",
    "sql": "number",
    "yesno": "radio",
    "radio": "radio",
    "checkbox": "radio",
    "descriptive": "static",
    "dropdown": "select",
    "text": "text",
    "notes": "text",
    "file": "documentUpload",
    "slider": "slider",
}

# Map certain field types directly to xsd types
VALUE_TYPE_MAP = {
    "text": "xsd:string",
    "date_": "xsd:date",
    "date_mdy": "xsd:date",  # ?? new one TODO: not sure what to do with it, it's not xsd:date
    "datetime_seconds_mdy": "xsd:date",  # ?? new one TODO: not sure what to do with it, it's not xsd:date
    "date_ymd": "xsd:date",  # new one
    "date_dmy": "xsd:date",
    "datetime_": "xsd:dateTime",
    "datetime_ymd": "xsd:dateTime",
    "time_": "xsd:time",
    "email": "xsd:string",
    "phone": "xsd:string",
    "number": "xsd:decimal",  # new one (TODO: could be integer, but have no idea of knowing)
    "float": "xsd:decimal",  # new one
    "integer": "xsd:integer",  # new one
    "signature": "xsd: string",  # ?? new one
    "zipcode": "xsd: string",  # new one
    "autocomplete": "xsd: string",  # ?? new one
}

# TODO: removing for now, since it's not used
# TODO: inputType is treated separately,
# TODO: I don't see allow and shuffle in the redcap csv
# TODO: I don't know what to do with customAlignment
# UI_LIST = ["shuffle", "allow", "customAlignment"]
COMPUTE_LIST = ["calc", "sql"]  # field types that should be used as compute
# TODO:  minValue and max Value can be smteims str, ignored for now
RESPONSE_COND = ["minValue", "maxValue"]
ADDITIONAL_NOTES_LIST = ["Field Note", "Question Number (surveys only)"]


def clean_dict_nans(obj):
    """
    Recursively remove NaN values from nested dictionaries and lists.
    Returns None if the cleaned object would be empty.
    """
    if isinstance(obj, dict):
        cleaned = {}
        for key, value in obj.items():
            cleaned_value = clean_dict_nans(value)
            if cleaned_value is not None:
                cleaned[key] = cleaned_value
        return cleaned if cleaned else None

    elif isinstance(obj, list):
        cleaned = [clean_dict_nans(item) for item in obj]
        cleaned = [item for item in cleaned if item is not None]
        return cleaned if cleaned else None

    elif pd.isna(obj):
        return None

    return obj


# TODO: normalized condition should depend on the field type, e.g., for SQL
def normalize_condition(condition_str, field_type=None):
    # Regular expressions for various pattern replacements
    # TODO: function doesn't remove <b></b> tags

    try:
        # Handle boolean values
        if isinstance(condition_str, bool):
            return condition_str
        elif (
            isinstance(condition_str, str) and condition_str.lower() == "true"
        ):
            return True
        elif (
            isinstance(condition_str, str) and condition_str.lower() == "false"
        ):
            return False

        # Handle empty/null values
        if condition_str is None or pd.isna(condition_str):
            return None

        # Convert non-string types to string
        if not isinstance(condition_str, str):
            try:
                condition_str = str(condition_str)
            except:
                return None

        # Remove HTML tags if present
        soup = BeautifulSoup(condition_str, "html.parser")
        condition_str = soup.get_text()

        # Define regex patterns
        patterns = {
            "parentheses": (r"\(([0-9]*)\)", r"___\1"),
            "non_gt_lt_equal": (r"([^>|<])=", r"\1 =="),
            "brackets": (r"\[([^\]]*)\]", r" \1 "),
            "or_operator": (r"\bor\b", "||"),
            "and_operator": (r"\band\b", "&&"),
            "extra_spaces": (r"\s+", " "),
            "double_quotes": (r'"', "'"),
        }

        # Apply transformations
        for pattern, replacement in patterns.items():
            if isinstance(replacement, tuple):
                condition_str = re.sub(
                    replacement[0], replacement[1], condition_str
                )
            else:
                condition_str = re.sub(pattern, replacement, condition_str)

        # Handle SQL and calc type conditions differently if specified
        if field_type in ["sql", "calc"]:
            # Add specific handling for SQL/calc expressions if needed
            pass

        # Validate the final condition
        condition_str = condition_str.strip()
        if not condition_str:
            return None

        return condition_str

    except Exception as e:
        print(f"Error normalizing condition: {str(e)}")
        return None


def process_field_properties(data):
    """
    Extract and process field properties from REDCap data.

    Args:
        data (dict): Dictionary containing field data from REDCap

    Returns:
        dict: Processed field properties
    """
    try:
        # Validate input
        if not isinstance(data, dict):
            raise ValueError("Input must be a dictionary")

        var_name = data.get("Variable / Field Name")
        if not var_name or pd.isna(var_name):
            raise ValueError("Variable / Field Name is required")

        # Initialize properties object
        prop_obj = {
            "variableName": str(var_name).strip(),
            "isAbout": f"items/{str(var_name).strip()}",
            "isVis": True,  # Default value
        }

        # Process branching logic
        condition = data.get("Branching Logic (Show field only if...)")
        if pd.notna(condition):
            normalized_condition = normalize_condition(condition)
            if normalized_condition:
                prop_obj["isVis"] = normalized_condition

        # Process field annotation
        annotation = data.get("Field Annotation")
        if pd.notna(annotation):
            annotation = str(annotation).upper()
            if any(
                marker in annotation
                for marker in ["@READONLY", "@HIDDEN", "@CALCTEXT"]
            ):
                prop_obj["isVis"] = False

        # Process required field
        required_field = data.get("Required Field?")
        if pd.notna(required_field):
            required_field = str(required_field).strip().lower()
            if required_field == "y":
                prop_obj["valueRequired"] = True
            elif required_field not in ["", "n"]:
                print(
                    f"Warning: Unexpected Required Field value '{required_field}' for {var_name}"
                )

        # Process matrix properties if present
        matrix_group = data.get("Matrix Group Name")
        matrix_ranking = data.get("Matrix Ranking?")

        if pd.notna(matrix_group):
            prop_obj["matrixGroupName"] = str(matrix_group).strip()
            if pd.notna(matrix_ranking):
                prop_obj["matrixRanking"] = matrix_ranking

        return prop_obj

    except Exception as e:
        print(
            f"Error processing field properties for {data.get('Variable / Field Name', 'unknown field')}: {str(e)}"
        )
        # Return basic properties to allow processing to continue
        return {
            "variableName": str(data.get("Variable / Field Name", "unknown")),
            "isAbout": f"items/{str(data.get('Variable / Field Name', 'unknown'))}",
            "isVis": True,
        }


def parse_field_type_and_value(field):
    """
    Parse field type and determine appropriate value type.

    Args:
        field: Dictionary containing field information

    Returns:
        tuple: (input_type, value_type)
    """
    try:
        # Get and validate field type
        field_type = field.get("Field Type", "")
        if pd.isna(field_type):
            field_type = ""
        field_type = str(field_type).strip().lower()

        # Validate field type
        if field_type and field_type not in INPUT_TYPE_MAP:
            raise ValueError(
                f"Field type '{field_type}' is not currently supported, "
                f"supported types are: {', '.join(INPUT_TYPE_MAP.keys())}"
            )

        input_type = INPUT_TYPE_MAP.get(field_type, "text")
        value_type = "xsd:string"  # Default value type

        # Get validation type
        validation_type = field.get(
            "Text Validation Type OR Show Slider Number"
        )
        if pd.notna(validation_type):
            validation_type = str(validation_type).strip().lower()

            if validation_type:
                if validation_type not in VALUE_TYPE_MAP:
                    raise ValueError(
                        f"Validation type '{validation_type}' is not supported, "
                        f"supported types are: {', '.join(VALUE_TYPE_MAP.keys())}"
                    )

                value_type = VALUE_TYPE_MAP[validation_type]

                # Adjust input type based on validation
                if validation_type == "integer" and field_type == "text":
                    input_type = "number"
                elif (
                    validation_type in ["float", "number"]
                    and field_type == "text"
                ):
                    input_type = "float"
                elif validation_type == "email" and field_type == "text":
                    input_type = "email"
                elif validation_type == "signature" and field_type == "text":
                    input_type = "sign"
                elif value_type == "xsd:date" and field_type == "text":
                    input_type = "date"

        elif field_type == "yesno":
            value_type = "xsd:boolean"
        elif field_type in COMPUTE_LIST:
            value_type = "xsd:integer"

        # Handle radio/select fields with choices
        if input_type in ["radio", "select", "slider"]:
            choices = field.get("Choices, Calculations, OR Slider Labels")
            if pd.notna(choices):
                _, value_types = process_choices(
                    choices, field.get("Variable / Field Name", "unknown")
                )
                if value_types:
                    value_type = value_types[
                        0
                    ]  # Use first value type if multiple exist

        return input_type, value_type

    except Exception as e:
        print(f"Error parsing field type: {str(e)}")
        return "text", "xsd:string"  # Return defaults on error


def process_choices(choices_str, field_name):
    """
    Process REDCap choice options into structured format.

    Args:
        choices_str: String containing choice options
        field_name: Field name for error reporting

    Returns:
        tuple: (choices list, value types list) or (None, None) if invalid
    """
    try:
        if pd.isna(choices_str) or not isinstance(choices_str, str):
            return None, None

        choices_str = choices_str.strip()
        if not choices_str:
            return None, None

        choices = []
        choices_value_type = set()

        # Split choices by pipe
        choice_items = [c.strip() for c in choices_str.split("|") if c.strip()]

        if len(choice_items) < 1:
            print(f"Warning: No valid choices found in {field_name}")
            return None, None

        for choice in choice_items:
            # Split on first comma only
            parts = choice.split(",", 1)
            if len(parts) < 2:
                print(
                    f"Warning: Invalid choice format '{choice}' in {field_name}"
                )
                continue

            value_part = parts[0].strip()
            label_part = parts[1].strip()

            if not label_part:
                print(
                    f"Warning: Empty label in choice '{choice}' in {field_name}"
                )
                continue

            # Determine value type and convert value
            if value_part == "0":
                value = 0
                value_type = "xsd:integer"
            elif value_part.isdigit() and value_part[0] == "0":
                value = value_part
                value_type = "xsd:string"
            else:
                try:
                    value = int(value_part)
                    value_type = "xsd:integer"
                except ValueError:
                    try:
                        value = float(value_part)
                        value_type = "xsd:decimal"
                    except ValueError:
                        value = value_part
                        value_type = "xsd:string"

            choices_value_type.add(value_type)

            # Create choice object
            choice_obj = {
                "name": parse_html(label_part) or {"en": label_part},
                "value": value,
            }
            choices.append(choice_obj)

        return (choices, list(choices_value_type)) if choices else (None, None)

    except Exception as e:
        print(f"Error processing choices for {field_name}: {str(e)}")
        return None, None


def parse_html(input_string, default_language="en"):
    """
    Parse HTML content and extract language-specific text.

    Args:
        input_string: The HTML string to parse
        default_language: Default language code (default: "en")

    Returns:
        dict: Dictionary of language codes to text content, or None if invalid
    """
    try:
        if pd.isna(input_string):
            return None

        result = {}

        # Handle non-string input
        if not isinstance(input_string, str):
            try:
                input_string = str(input_string)
            except:
                return None

        # Clean input string
        input_string = input_string.strip()
        if not input_string:
            return None

        # Parse HTML
        soup = BeautifulSoup(input_string, "html.parser")

        # Find elements with lang attribute
        lang_elements = soup.find_all(True, {"lang": True})

        if lang_elements:
            # Process elements with language tags
            for element in lang_elements:
                lang = element.get("lang", default_language).lower()
                text = element.get_text(strip=True)
                if text:
                    result[lang] = text

            # If no text was extracted but elements exist, try getting default text
            if not result:
                text = soup.get_text(strip=True)
                if text:
                    result[default_language] = text
        else:
            # No language tags found, use default language
            text = soup.get_text(strip=True)
            if text:
                result[default_language] = text

        return result if result else None

    except Exception as e:
        print(f"Error parsing HTML: {str(e)}")
        # Try to return plain text if HTML parsing fails
        try:
            if isinstance(input_string, str) and input_string.strip():
                return {default_language: input_string.strip()}
        except:
            pass
        return None


def process_row(
    abs_folder_path,
    schema_context_url,
    form_name,
    field,
    add_preamble=True,
):
    """Process a row of the REDCap data and generate the jsonld file for the item."""
    item_id = field.get(
        "Variable / Field Name", ""
    )  # item_id should always be the Variable name in redcap
    rowData = {
        "category": "reproschema:Item",
        "id": item_id,
        "prefLabel": {"en": item_id},  # there is no prefLabel in REDCap
        # "description": {"en": f"{item_id} of {form_name}"},
    }

    field_type = field.get("Field Type")
    if pd.isna(field_type):
        field_type = ""
    input_type, value_type = parse_field_type_and_value(field)

    # Initialize ui object with common properties
    ui_obj = {"inputType": input_type}

    # Handle readonly status first - this affects UI behavior
    annotation = field.get("Field Annotation")
    if annotation is not None and not pd.isna(annotation):
        annotation = str(annotation).upper()
        if (
            "@READONLY" in annotation
            or "@HIDDEN" in annotation
            or "@CALCTEXT" in annotation
            or field_type in COMPUTE_LIST
        ):
            ui_obj["readonlyValue"] = True

    rowData["ui"] = ui_obj
    rowData["responseOptions"] = {"valueType": [value_type]}

    # Handle specific field type configurations
    if field_type == "yesno":
        rowData["responseOptions"]["choices"] = [
            {"name": {"en": "Yes"}, "value": 1},
            {"name": {"en": "No"}, "value": 0},
        ]
    elif field_type == "checkbox":
        rowData["responseOptions"]["multipleChoice"] = True

    for key, value in field.items():
        if pd.isna(value):
            continue
        schema_key = SCHEMA_MAP.get(key)
        if not schema_key:
            continue

        if schema_key in ["question", "description"]:
            parsed_value = parse_html(value)
            if parsed_value:
                rowData[schema_key] = parsed_value
<<<<<<< HEAD
                
        elif schema_key == "preamble" and add_preamble:
=======

        elif schema_key == "preamble" and add_preable:
>>>>>>> c9e4b26c
            parsed_value = parse_html(value)
            if parsed_value:
                rowData[schema_key] = parsed_value

        elif schema_key == "allow":
            ui_obj["allow"] = value.split(", ")

        # choices are only for some input_types
        elif schema_key == "choices" and input_type in [
            "radio",
            "select",
            "slider",
        ]:
            choices, choices_val_type_l = process_choices(
                value, field_name=field["Variable / Field Name"]
            )
            if choices is not None:
                if input_type == "slider":
                    rowData["responseOptions"].update(
                        {
                            "choices": choices,
                            "valueType": choices_val_type_l,
                            "minValue": 0,
                            "maxValue": 100,
                        }
                    )
                else:
                    rowData["responseOptions"].update(
                        {
                            "choices": choices,
                            "valueType": choices_val_type_l,
                        }
                    )
        # for now adding only for numerics, sometimes can be string or date.. TODO
        elif schema_key in RESPONSE_COND and value_type in [
            "xsd:integer",
            "xsd:decimal",
        ]:
            try:
                if value_type == "xsd:integer":
                    parsed_value = int(value)
                else:
                    parsed_value = float(value)
                rowData["responseOptions"][schema_key] = parsed_value
            except ValueError:
                print(f"Warning: Value {value} is not a valid {value_type}")
                continue

        # elif key == "Identifier?" and value:
        #     identifier_val = value.lower() == "y"
        #     rowData.update(
        #         {
        #             schema_map[key]: [
        #                 {"legalStandard": "unknown", "isIdentifier": identifier_val}
        #             ]
        #         }
        #     )

        elif key in ADDITIONAL_NOTES_LIST:
            value_str = str(value).strip()
            if value_str:
                notes_obj = {
                    "source": "redcap",
                    "column": key,
                    "value": f'"{value_str}"',
                }
                rowData.setdefault("additionalNotesObj", []).append(notes_obj)

    cleaned_data = clean_dict_nans(rowData)
    if not cleaned_data or "id" not in cleaned_data:
        raise ValueError(f"Missing required fields for item {item_id}")

    it = Item(**rowData)
    file_path_item = os.path.join(
        f"{abs_folder_path}",
        "activities",
        form_name,
        "items",
        item_id,
    )

    write_obj_jsonld(it, file_path_item, contextfile_url=schema_context_url)


# create activity
def create_form_schema(
    abs_folder_path,
    schema_context_url,
    redcap_version,
    form_name,
    activity_display_name,
    order,
    bl_list,
    matrix_list,
    compute_list,
    preamble=None,
):
    """
    Create the JSON-LD schema for an Activity.

    Args:
        abs_folder_path (str/Path): Path to the output directory
        schema_context_url (str): URL for the schema context
        redcap_version (str): Version of REDCap being used
        form_name (str): Name of the form
        activity_display_name (str): Display name for the activity
        order (list): List of items in order
        bl_list (list): List of branching logic properties
        matrix_list (list): List of matrix group properties
        compute_list (list): List of computation fields
        preamble (str, optional): Form preamble text
    """
    try:
        # Validate inputs
        if not form_name or pd.isna(form_name):
            raise ValueError("Form name is required")

        if not activity_display_name or pd.isna(activity_display_name):
            activity_display_name = form_name.replace("_", " ").title()

        # Clean and validate order list
        clean_order = []
        if order:
            clean_order = [
                str(item).strip() for item in order if pd.notna(item)
            ]
            clean_order = list(
                dict.fromkeys(clean_order)
            )  # Remove duplicates while preserving order

        # Clean and validate bl_list
        clean_bl_list = []
        if bl_list:
            clean_bl_list = [
                prop for prop in bl_list if prop and isinstance(prop, dict)
            ]

        # Initialize schema
        json_ld = {
            "category": "reproschema:Activity",
            "id": f"{form_name}_schema",
            "prefLabel": {"en": activity_display_name},
            "schemaVersion": get_context_version(schema_context_url),
            "version": redcap_version,
            "ui": {
                "order": clean_order,
                "addProperties": clean_bl_list,
                "shuffle": False,
            },
        }

        # Process preamble if present
        if preamble is not None and pd.notna(preamble):
            parsed_preamble = parse_html(preamble)
            if parsed_preamble:
                json_ld["preamble"] = parsed_preamble

        # Process compute list
        if compute_list:
            valid_compute = []
            for comp in compute_list:
                if isinstance(comp, dict) and comp.get("jsExpression"):
                    valid_compute.append(comp)
            if valid_compute:
                json_ld["compute"] = valid_compute

        # Process matrix list if needed
        if matrix_list:
            valid_matrix = []
            for matrix in matrix_list:
                if isinstance(matrix, dict) and matrix.get("matrixGroupName"):
                    valid_matrix.append(matrix)
            if valid_matrix:
                json_ld["matrixInfo"] = valid_matrix

        # Clean any remaining NaN values
        cleaned_json_ld = clean_dict_nans(json_ld)
        if not cleaned_json_ld:
            raise ValueError(f"All data was NaN for form {form_name}")

        # Create Activity object and write to file
        act = Activity(**cleaned_json_ld)
        path = Path(abs_folder_path) / "activities" / form_name
        path.mkdir(parents=True, exist_ok=True)

        write_obj_jsonld(
            act,
            path / f"{form_name}_schema",
            contextfile_url=schema_context_url,
        )

    except Exception as e:
        raise Exception(
            f"Error creating form schema for {form_name}: {str(e)}"
        )


def process_activities(activity_name, protocol_visibility_obj, protocol_order):
    # Set default visibility condition
    protocol_visibility_obj[activity_name] = True

    protocol_order.append(activity_name)


def create_protocol_schema(
    abs_folder_path,
    schema_context_url,
    redcap_version,
    protocol_name,
    protocol_display_name,
    protocol_description,
    protocol_order,
    protocol_visibility_obj,
):
    # Construct the protocol schema
    protocol_schema = {
        "category": "reproschema:Protocol",
        "id": f"{protocol_name}_schema",
        "prefLabel": {"en": protocol_display_name},
        # "altLabel": {"en": f"{protocol_name}_schema"}, todo: should we add this?
        "description": {"en": protocol_description},
        "schemaVersion": "1.0.0-rc4",
        "version": redcap_version,
        "ui": {
            "addProperties": [],
            "order": [],
            "shuffle": False,
        },
    }

    # Populate addProperties list
    for activity in protocol_order:
        full_path = f"../activities/{activity}/{activity}_schema"
        add_property = {
            "isAbout": full_path,
            "variableName": f"{activity}_schema",
            # Assuming activity name as prefLabel, update as needed
            "prefLabel": {"en": activity.replace("_", " ").title()},
            "isVis": protocol_visibility_obj.get(
                activity, True
            ),  # Default to True if not specified
        }
        protocol_schema["ui"]["addProperties"].append(add_property)
        # Add the full path to the order list
        protocol_schema["ui"]["order"].append(full_path)

    prot = Protocol(**protocol_schema)
    # Write the protocol schema to file
    protocol_dir = f"{abs_folder_path}/{protocol_name}"
    os.makedirs(protocol_dir, exist_ok=True)
    schema_file = f"{protocol_name}_schema"
    file_path = os.path.join(protocol_dir, schema_file)
    write_obj_jsonld(prot, file_path, contextfile_url=schema_context_url)
    print(f"Protocol schema created in {file_path}")


def process_csv(csv_file, abs_folder_path, protocol_name):
    datas = {}
    order = {}
    compute = {}

    # TODO: add languages

    try:
        # Read CSV with explicit BOM handling, and maintain original order
        df = pd.read_csv(
            csv_file, encoding="utf-8-sig"
        )  # utf-8-sig handles BOM automatically

        # Clean column names (headers)
        df.columns = df.columns.map(
            lambda x: x.strip().strip('"').lstrip("\ufeff")
        )

        # Validate required columns
        required_columns = ["Form Name", "Variable / Field Name", "Field Type"]
        missing_columns = [
            col for col in required_columns if col not in df.columns
        ]
        if missing_columns:
            raise ValueError(
                f"Missing required columns: {', '.join(missing_columns)}"
            )

        # Initialize structures for each unique form
        unique_forms = [f for f in df["Form Name"].unique() if not pd.isna(f)]
        if len(unique_forms) == 0:
            raise ValueError("No valid form names found in the CSV")

        for form_name in unique_forms:
            if pd.isna(form_name) or not str(form_name).strip():
                continue

            form_name = str(form_name).strip()
            datas[form_name] = []
            order[form_name] = []
            compute[form_name] = []

            form_dir = (
                Path(abs_folder_path) / "activities" / form_name / "items"
            )
            form_dir.mkdir(parents=True, exist_ok=True)

        # TODO: should we bring back the language
        # if not languages:
        #    languages = parse_language_iso_codes(row["Field Label"])

        for idx, row in df.iterrows():
            try:
                form_name = row["Form Name"]
                field_name = row["Variable / Field Name"]

                # Skip rows with missing essential data
                if pd.isna(form_name) or pd.isna(field_name):
                    print(
                        f"Warning: Skipping row {idx+2} with missing form name or field name"
                    )
                    continue

                form_name = str(form_name).strip()
                field_name = str(field_name).strip()

                # Convert row to dict and clean NaN values
                row_dict = clean_dict_nans(row.to_dict())
                if not row_dict:
                    print(f"Warning: Skipping empty row {idx+2}")
                    continue

                datas[form_name].append(row_dict)

                # Handle compute fields
                field_type = row.get("Field Type", "")
                field_annotation = row.get("Field Annotation", "")

                if (
                    pd.notna(field_type)
                    and str(field_type).strip() in COMPUTE_LIST
                ):
                    calculations = row.get(
                        "Choices, Calculations, OR Slider Labels"
                    )
                    if pd.notna(calculations):
                        condition = normalize_condition(calculations)
                        if condition:
                            compute[form_name].append(
                                {
                                    "variableName": field_name,
                                    "jsExpression": condition,
                                }
                            )
                elif pd.notna(field_annotation):
                    field_annotation = str(field_annotation).upper()
                    if "@CALCTEXT" in field_annotation:
                        match = re.search(
                            r"@CALCTEXT\((.*)\)", field_annotation
                        )
                        if match:
                            js_expression = normalize_condition(match.group(1))
                            if js_expression:
                                compute[form_name].append(
                                    {
                                        "variableName": field_name,
                                        "jsExpression": js_expression,
                                    }
                                )
                else:
                    order[form_name].append(f"items/{field_name}")

            except Exception as e:
                print(f"Warning: Error processing row {idx+2}: {str(e)}")
                continue

        for form_name in datas:
            if not datas[form_name]:
                print(f"Warning: Form '{form_name}' has no valid fields")
            if not order[form_name] and not compute[form_name]:
                print(
                    f"Warning: Form '{form_name}' has no order or compute fields"
                )

        # Create protocol directory
        protocol_dir = Path(abs_folder_path) / protocol_name
        protocol_dir.mkdir(parents=True, exist_ok=True)

        return datas, order, compute

    except pd.errors.EmptyDataError:
        raise ValueError("The CSV file is empty")
    except Exception as e:
        raise Exception(f"Error processing CSV file: {str(e)}")


# todo adding output path
def redcap2reproschema(
    csv_file, yaml_file, output_path, schema_context_url=None
):
    """
    Convert a REDCap data dictionary to Reproschema format.

    Args:
        csv_file (str/Path): Path to the REDCap CSV file
        yaml_file (str/Path): Path to the YAML configuration file
        output_path (str/Path): Path to the output directory
        schema_context_url (str, optional): URL for the schema context

    Raises:
        ValueError: If required files are missing or invalid
        FileNotFoundError: If input files cannot be found
        Exception: For other processing errors
    """
    try:
        # Validate input files exist
        csv_path = Path(csv_file)
        yaml_path = Path(yaml_file)
        output_dir = Path(output_path)

        if not csv_path.exists():
            raise FileNotFoundError(f"CSV file not found: {csv_file}")
        if not yaml_path.exists():
            raise FileNotFoundError(f"YAML file not found: {yaml_file}")

        # Read and validate YAML configuration
        try:
            with open(yaml_path, "r", encoding="utf-8") as f:
                protocol = yaml.safe_load(f)
        except yaml.YAMLError as e:
            raise ValueError(f"Invalid YAML file: {str(e)}")

        # Extract and validate protocol information
        protocol_name = protocol.get("protocol_name", "").strip()
        if not protocol_name:
            raise ValueError("Protocol name not specified in the YAML file")

        protocol_display_name = protocol.get(
            "protocol_display_name", protocol_name
        )
        protocol_description = protocol.get("protocol_description", "")
        redcap_version = protocol.get("redcap_version", "1.0.0")

        # Set up output directory
        protocol_name = protocol_name.replace(" ", "_")
        abs_folder_path = output_dir / protocol_name
        abs_folder_path.mkdir(parents=True, exist_ok=True)

        # Set schema context URL
        if schema_context_url is None:
            schema_context_url = CONTEXTFILE_URL

        # Process CSV file
        print(f"Processing CSV file: {csv_path}")
        datas, order, compute = process_csv(
            csv_path, abs_folder_path, protocol_name
        )

        if not datas:
            raise ValueError("No valid data found in CSV file")

        # Initialize protocol variables
        protocol_visibility_obj = {}
        protocol_order = []

        # Process each form
        for form_name, rows in datas.items():
            print(f"\nProcessing form: {form_name}")
            if not rows:
                print(f"Warning: Empty form {form_name}, skipping")
                continue

            # Initialize form-level collections
            bl_list = []
            matrix_list = []
            preambles_list = []

            # Process fields in the form
            for field in rows:
                # Validate field data
                if (
                    not isinstance(field, dict)
                    or "Variable / Field Name" not in field
                ):
                    print(
                        f"Warning: Invalid field data in form {form_name}, skipping"
                    )
                    continue

                # Process field properties
                field_properties = process_field_properties(field)
                if field_properties:
                    bl_list.append(field_properties)

                # Handle matrix groups
                matrix_group = field.get("Matrix Group Name")
                matrix_ranking = field.get("Matrix Ranking?")
                if pd.notna(matrix_group) or pd.notna(matrix_ranking):
                    matrix_info = {
                        "variableName": field["Variable / Field Name"],
                    }
                    if pd.notna(matrix_group):
                        matrix_info["matrixGroupName"] = matrix_group
                    if pd.notna(matrix_ranking):
                        matrix_info["matrixRanking"] = matrix_ranking
                    matrix_list.append(matrix_info)

                # Handle preambles (section headers)
                preamble = field.get("Section Header")
                if pd.notna(preamble):
                    preamble = str(preamble).strip()
                    if preamble:
                        preambles_list.append(preamble)

            # Determine preamble handling strategy
            unique_preambles = set(preambles_list)
            if len(unique_preambles) == 1:
                # Single preamble for the whole form
                preamble_act = preambles_list[0]
                preamble_itm = False
            elif len(unique_preambles) == 0:
                # No preambles
                preamble_act = None
                preamble_itm = False
            else:
                # Multiple preambles, handle at item level
                preamble_act = None
                preamble_itm = True

            # Get form display name
            activity_display_name = rows[0].get("Form Name", form_name)

            # Create form schema
            print(f"Creating schema for form: {form_name}")
            create_form_schema(
                abs_folder_path=abs_folder_path,
                schema_context_url=schema_context_url,
                redcap_version=redcap_version,
                form_name=form_name,
                activity_display_name=activity_display_name,
                order=order[form_name],
                bl_list=bl_list,
                matrix_list=matrix_list,
                compute_list=compute[form_name],
                preamble=preamble_act,  # Note: using correct parameter name
            )

            # Process individual items
            for field in rows:
                field_name = field["Variable / Field Name"]
                print(f"Processing field: {field_name}")
                process_row(
                    abs_folder_path=abs_folder_path,
                    schema_context_url=schema_context_url,
                    form_name=form_name,
                    field=field,
                    add_preamble=preamble_itm,  # Note: consistent parameter naming
                )

            # Process form-level activities
            print(f"Processing activities for form: {form_name}")
            process_activities(
                form_name, protocol_visibility_obj, protocol_order
            )

        # Create final protocol schema
        print("\nCreating protocol schema")
        create_protocol_schema(
            abs_folder_path=abs_folder_path,
            schema_context_url=schema_context_url,
            redcap_version=redcap_version,
            protocol_name=protocol_name,
            protocol_display_name=protocol_display_name,
            protocol_description=protocol_description,
            protocol_order=protocol_order,
            protocol_visibility_obj=protocol_visibility_obj,
        )

        print(
            f"\nConversion completed successfully. Output directory: {abs_folder_path}"
        )

    except Exception as e:
        raise Exception(f"Error during conversion: {str(e)}") from e<|MERGE_RESOLUTION|>--- conflicted
+++ resolved
@@ -541,13 +541,8 @@
             parsed_value = parse_html(value)
             if parsed_value:
                 rowData[schema_key] = parsed_value
-<<<<<<< HEAD
                 
         elif schema_key == "preamble" and add_preamble:
-=======
-
-        elif schema_key == "preamble" and add_preable:
->>>>>>> c9e4b26c
             parsed_value = parse_html(value)
             if parsed_value:
                 rowData[schema_key] = parsed_value
