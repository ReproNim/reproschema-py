{
    "@context": "../../contexts/generic",
	"@type": "reproschema:Protocol",
	"@id": "protocol1.jsonld",
	"prefLabel": {
		"en": "Protocol1",
		"es": "Protocol1_es"
	},
	"description": "example Protocol",
<<<<<<< HEAD
	"schemaVersion": "1.0.0-rc2",
=======
	"schemaVersion": "1.0.0-rc1.post",
>>>>>>> 3a09b62d
	"version": "0.0.1",
	"ui": {
		"addProperties": [
			{
				"isAbout": "../activities/activity1.jsonld",
				"variableName": "activity1",
				"prefLabel": {
					"en": "Screening",
					"es": "Screening_es"
				},
				"isVis": true
			}
		],
		"order": [
			{
				"@type": "reproschema:Activity",
				"@id": "../activities/activity1.jsonld",
				"prefLabel": "Example 1",
				"description": "Activity example 1",
<<<<<<< HEAD
				"schemaVersion": "1.0.0-rc2",
=======
				"schemaVersion": "1.0.0-rc1.post",
>>>>>>> 3a09b62d
				"version": "0.0.1",
				"citation": "https://www.ncbi.nlm.nih.gov/pmc/articles/PMC1495268/",
				"preamble": {
					"en": "Over the last 2 weeks, how often have you been bothered by any of the following problems?",
					"es": "Durante las últimas 2 semanas, ¿con qué frecuencia le han molestado los siguintes problemas?"
				},
				"ui": {
					"addProperties": [
						{
							"isAbout": "../activities/items/item1.jsonld",
							"variableName": "item1",
							"requiredValue": true,
							"isVis": true
						}
					],
					"order": [
						{
							"@type": "reproschema:Field",
							"@id": "../activities/items/item1.jsonld",
							"prefLabel": "item1",
							"description": "Q1 of example 1",
							"schemaVersion": "1.0.0-rc2",
							"version": "0.0.1",
							"question": {
								"en": "Little interest or pleasure in doing things",
								"es": "Poco interés o placer en hacer cosas"
							},
							"ui": {
								"inputType": "radio"
							},
							"responseOptions": {
								"valueType": "xsd:integer",
								"minValue": 0,
								"maxValue": 3,
								"multipleChoice": false,
								"choices": [
									{
										"name": {
											"en": "Not at all",
											"es": "Para nada"
										},
										"value": 0
									},
									{
										"name": {
											"en": "Several days",
											"es": "Varios días"
										},
										"value": 1
									},
									{
										"name": {
											"en": "More than half the days",
											"es": "Más de la mitad de los días"
										},
										"value": 2
									},
									{
										"name": {
											"en": "Nearly everyday",
											"es": "Casi todos los días"
										},
										"value": 3
									}
								]
							}
						}
					],
					"shuffle": false
				}
			}
		],
		"shuffle": false,
		"allow": [
			"reproschema:AutoAdvance",
			"reproschema:DisableBack",
			"reproschema:AllowExport"
		]
	}
}<|MERGE_RESOLUTION|>--- conflicted
+++ resolved
@@ -7,11 +7,7 @@
 		"es": "Protocol1_es"
 	},
 	"description": "example Protocol",
-<<<<<<< HEAD
 	"schemaVersion": "1.0.0-rc2",
-=======
-	"schemaVersion": "1.0.0-rc1.post",
->>>>>>> 3a09b62d
 	"version": "0.0.1",
 	"ui": {
 		"addProperties": [
@@ -31,11 +27,7 @@
 				"@id": "../activities/activity1.jsonld",
 				"prefLabel": "Example 1",
 				"description": "Activity example 1",
-<<<<<<< HEAD
 				"schemaVersion": "1.0.0-rc2",
-=======
-				"schemaVersion": "1.0.0-rc1.post",
->>>>>>> 3a09b62d
 				"version": "0.0.1",
 				"citation": "https://www.ncbi.nlm.nih.gov/pmc/articles/PMC1495268/",
 				"preamble": {
