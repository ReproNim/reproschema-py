--- conflicted
+++ resolved
@@ -4,11 +4,7 @@
     "@id": "item1.jsonld",
     "prefLabel": "item1",
     "description": "Q1 of example 1",
-<<<<<<< HEAD
     "schemaVersion": "1.0.0-rc4",
-=======
-    "schemaVersion": "1.0.0-rc3",
->>>>>>> e3e3e980
     "version": "0.0.1",
     "audio": {
       "@type": "AudioObject",
