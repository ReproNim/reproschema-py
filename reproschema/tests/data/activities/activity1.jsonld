{
    "@context": "../../contexts/generic",
    "@type": "reproschema:Activity",
    "@id": "activity1.jsonld",
    "prefLabel": "Example 1",
    "description": "Activity example 1",
<<<<<<< HEAD
    "schemaVersion": "1.0.0-rc2",
=======
    "schemaVersion": "1.0.0-rc1.post",
>>>>>>> 3a09b62d
    "version": "0.0.1",
    "citation": "https://www.ncbi.nlm.nih.gov/pmc/articles/PMC1495268/",
    "preamble": {
        "en": "Over the last 2 weeks, how often have you been bothered by any of the following problems?",
        "es": "Durante las últimas 2 semanas, ¿con qué frecuencia le han molestado los siguintes problemas?"
    },
<<<<<<< HEAD
    "messages": [
		{
			"message": "Test message: Triggered when item1 value is greater than 1",
			"jsExpression": "item1 > 1"
		}
	],
=======
    "compute": [
        {
            "variableName": "phq9_total_score",
            "jsExpression": "phq9_1 + phq9_2 + phq9_3 + phq9_4 + phq9_5 + phq9_6 + phq9_7 + phq9_8 + phq9_9"
        }
    ],
>>>>>>> 3a09b62d
    "ui": {
        "addProperties": [
            {   "isAbout": "items/item1.jsonld",
                "variableName": "item1",
                "requiredValue": true,
                "isVis": true,
                "randomMaxDelay": "PT2H",
                "limit": "P2D",
                "schedule": "R/2020-08-01T08:00:00Z/P1D"
<<<<<<< HEAD
            },
            {   "isAbout": "items/item2.jsonld",
                "variableName": "item2",
                "requiredValue": true,
                "isVis": true
=======
>>>>>>> 3a09b62d
            }
        ],
        "order": [
            "items/item1.jsonld",
            "items/item2.jsonld"
        ],
        "shuffle": false
    }
}<|MERGE_RESOLUTION|>--- conflicted
+++ resolved
@@ -4,32 +4,25 @@
     "@id": "activity1.jsonld",
     "prefLabel": "Example 1",
     "description": "Activity example 1",
-<<<<<<< HEAD
     "schemaVersion": "1.0.0-rc2",
-=======
-    "schemaVersion": "1.0.0-rc1.post",
->>>>>>> 3a09b62d
     "version": "0.0.1",
     "citation": "https://www.ncbi.nlm.nih.gov/pmc/articles/PMC1495268/",
     "preamble": {
         "en": "Over the last 2 weeks, how often have you been bothered by any of the following problems?",
         "es": "Durante las últimas 2 semanas, ¿con qué frecuencia le han molestado los siguintes problemas?"
     },
-<<<<<<< HEAD
     "messages": [
-		{
-			"message": "Test message: Triggered when item1 value is greater than 1",
-			"jsExpression": "item1 > 1"
-		}
-	],
-=======
+      {
+        "message": "Test message: Triggered when item1 value is greater than 1",
+        "jsExpression": "item1 > 1"
+      }
+    ],
     "compute": [
         {
-            "variableName": "phq9_total_score",
-            "jsExpression": "phq9_1 + phq9_2 + phq9_3 + phq9_4 + phq9_5 + phq9_6 + phq9_7 + phq9_8 + phq9_9"
+            "variableName": "activity1_total_score",
+            "jsExpression": "item1 + item2"
         }
     ],
->>>>>>> 3a09b62d
     "ui": {
         "addProperties": [
             {   "isAbout": "items/item1.jsonld",
@@ -39,14 +32,11 @@
                 "randomMaxDelay": "PT2H",
                 "limit": "P2D",
                 "schedule": "R/2020-08-01T08:00:00Z/P1D"
-<<<<<<< HEAD
             },
             {   "isAbout": "items/item2.jsonld",
                 "variableName": "item2",
                 "requiredValue": true,
                 "isVis": true
-=======
->>>>>>> 3a09b62d
             }
         ],
         "order": [
