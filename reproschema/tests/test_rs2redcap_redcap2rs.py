import csv
import os
from pathlib import Path
from shutil import copytree, rmtree

import pytest
from click.testing import CliRunner

<<<<<<< HEAD
from ..cli import main
from ..jsonldutils import _is_url, load_file
from ..models import Activity, Item, Protocol, ResponseOption
=======
from ..models import Protocol, Activity, Item, ResponseOption
from ..jsonldutils import load_file, _is_url
from ..utils import fixing_old_schema, start_server, stop_server
from ..context_url import CONTEXTFILE_URL
>>>>>>> 05362e84
from ..redcap2reproschema import normalize_condition
from ..utils import (
    CONTEXTFILE_URL,
    fixing_old_schema,
    start_server,
    stop_server,
)


def create_protocol_dict(
    protocol_schema,
    contextfile=CONTEXTFILE_URL,
    started=False,
    http_kwargs=None,
):
    """creating dictionary with objects to compare"""
    protocol_dir = Path(protocol_schema).parent
    prot_tree_dict = {}
    protocol_data = load_file(
        protocol_schema,
        started=started,
        http_kwargs=http_kwargs,
        fixoldschema=True,
        compact=True,
        compact_context=contextfile,
    )
    # obj_type = identify_model_class(data["@type"][0])
    del protocol_data["@context"]
    prot = Protocol(**protocol_data)
    prot_tree_dict["obj"] = prot
    prot_tree_dict["activities"] = {}

    activity_order = prot.ui.order
    for activity_path in activity_order:
        if not _is_url(activity_path):
            activity_path = protocol_dir / activity_path
        parsed_activity_json = load_file(
            activity_path,
            started=started,
            http_kwargs=http_kwargs,
            fixoldschema=True,
            compact=True,
            compact_context=contextfile,
        )
        del parsed_activity_json["@context"]
        act = Activity(**parsed_activity_json)
        act_name = act.id.split("/")[-1].split(".")[0]
        prot_tree_dict["activities"][act_name] = {"obj": act, "items": {}}

        item_order = act.ui.order
        for item in item_order:
            if not _is_url(item):
                item = activity_path.parent / item
            item_json = load_file(
                item,
                started=started,
                http_kwargs=http_kwargs,
                fixoldschema=True,
                compact=True,
                compact_context=contextfile,
            )

            item_json.pop("@context", "")
            itm = Item(**item_json)
            if isinstance(itm.responseOptions, str):
                resp = load_file(
                    itm.responseOptions,
                    started=started,
                    http_kwargs=http_kwargs,
                    fixoldschema=True,
                    compact=True,
                    compact_context=contextfile,
                )
                del resp["@context"]
                itm.responseOptions = ResponseOption(**resp)
            itm_name = itm.id.split("/")[-1].split(".")[0]
            prot_tree_dict["activities"][act_name]["items"][itm_name] = {
                "obj": itm
            }

    return prot_tree_dict


def errors_check(cat, atr, orig, final):
    # orig = orig.strip() if orig else orig
    # final = final.strip() if final else final
    if (orig and final and orig == final) or (not orig and not final):
        return None
    if orig and not final:
        print(f"Attribute {atr} is missing in the final {cat}")
    elif not orig and final:
        print(f"Attribute {atr} is missing in the original {cat}")
    elif orig != final:
        print(f"Attribute {atr} is different in the final {cat}")
        print(f"Original: {orig}")
        print(f"Final: {final}")
    error_shortmsg = f"{cat}: {atr} is different"
    return error_shortmsg


def print_return_msg(error_msg):
    print(error_msg)
    return error_msg


def compare_protocols(prot_tree_orig, prot_tree_final):
    # compare the two dictionaries
    errors_list = []
    warnings_list = []
    # comparing protocols
    prot_orig = prot_tree_orig["obj"]
    prot_final = prot_tree_final["obj"]
    for atr in ["description", "prefLabel"]:
        error_shortmsg = errors_check(
            "Protocol", atr, getattr(prot_orig, atr), getattr(prot_final, atr)
        )
        if error_shortmsg:
            errors_list.append(error_shortmsg)
    # checking orders, ignoring some variability in the names syntax
    order_orig = [
        el.split("/")[-1].split(".")[0].replace("_schema", "")
        for el in prot_orig.ui.order
    ]
    order_final = [
        el.split("/")[-1].split(".")[0].replace("_schema", "")
        for el in prot_final.ui.order
    ]
    error_shortmsg = errors_check("Protocol", "order", order_orig, order_final)
    if error_shortmsg:
        errors_list.append(error_shortmsg)

    # comparing activities
    for act_name in prot_tree_orig["activities"]:
        act_orig = prot_tree_orig["activities"][act_name]["obj"]
        act_items_orig = prot_tree_orig["activities"][act_name]["items"]
        if act_name in prot_tree_final["activities"]:
            act_final = prot_tree_final["activities"][act_name]["obj"]
            act_items_final = prot_tree_final["activities"][act_name]["items"]
        # inconsistent naming in the schema suffixes
        elif f"{act_name}_schema" in prot_tree_final["activities"]:
            act_final = prot_tree_final["activities"][f"{act_name}_schema"][
                "obj"
            ]
            act_items_final = prot_tree_final["activities"][
                f"{act_name}_schema"
            ]["items"]
        else:
            errors_list.append(
                print_return_msg(f"Activity {act_name} is missing")
            )
            continue

        # check preamble
        preamble_orig = getattr(act_orig, "preamble", {}).get("en", "").strip()
        preamble_final = (
            getattr(act_final, "preamble", {}).get("en", "").strip()
        )
        error_shortmsg = errors_check(
            f"Activity {act_name}", "preamble", preamble_orig, preamble_final
        )
        if error_shortmsg:
            errors_list.append(error_shortmsg)
        # checking id (if there is just a different in the _schema part, do not add to the errors)
        acd_orig_id = act_orig.id.split("/")[-1].split(".")[0]
        acd_final_id = act_final.id.split("/")[-1].split(".")[0]
        error_shortmsg = errors_check(
            f"Activity {act_name}", "id", acd_orig_id, acd_final_id
        )
        if error_shortmsg:
            if errors_check(
                f"Activity {act_name}",
                "id",
                acd_orig_id.replace("_schema", ""),
                acd_final_id.replace("_schema", ""),
            ):
                errors_list.append(error_shortmsg)
            else:  # differences only in the "_schema suffix
                warnings_list.append(error_shortmsg)

        # check order
        act_order_orig = [
            el.split("/")[-1].split(".")[0] for el in act_orig.ui.order
        ]
        act_order_final = [
            el.split("/")[-1].split(".")[0] for el in act_final.ui.order
        ]
        error_shortmsg = errors_check(
            f"Activity {act_name}", "order", act_order_orig, act_order_final
        )
        if error_shortmsg:
            errors_list.append(error_shortmsg)

        # check addproperties
        act_props_orig = {
            el.variableName: el for el in act_orig.ui.addProperties
        }
        act_props_final = {
            el.variableName: el for el in act_final.ui.addProperties
        }
        # issues with these schema reprorted in the reproschema-library
        known_issues_nm = [
            "dsm_5_parent_guardian_rated_level_1_crosscutting_s_schema_first_19",
            "dsm_5_parent_guardian_rated_level_1_crosscutting_s_schema_20_to_25",
            "RCADS25_caregiver_administered_schema",
            "RCADS25_youth_administered_schema",
            "DSM5_crosscutting_youth_schema",
        ]
        if act_props_orig.keys() != act_props_final.keys():
            if act_name in known_issues_nm:
                warnings_list.append(
                    print_return_msg(
                        f"Activity {act_name}: addProperties have different elements"
                    )
                )
            else:
                print(
                    f"Activity {act_name}: addProperties have different elements"
                )
                errors_list.append(
                    f"Activity {act_name}: addProperties have different elements"
                )
        else:
            for nm, el in act_props_final.items():
                for key in ["isVis", "valueRequired"]:
                    error = False
                    if (getattr(act_props_orig[nm], key) is not None) and (
                        normalize_condition(getattr(el, key))
                        != normalize_condition(
                            getattr(act_props_orig[nm], key)
                        )
                    ):
                        error = True
                    elif (
                        getattr(el, key)
                        and getattr(act_props_orig[nm], key) is None
                    ):
                        if (
                            key == "isVis"
                            and normalize_condition(getattr(el, key)) != True
                        ):
                            error = True
                        elif (
                            key == "valueRequired"
                            and normalize_condition(getattr(el, key)) != False
                        ):
                            error = True
                    if error:
                        errors_list.append(
                            print(
                                f"Activity {act_name}: addProperties {nm} have different {key}"
                            )
                        )
        # check compute
        act_comp_orig = {el.variableName: el for el in act_orig.compute}
        act_comp_final = {el.variableName: el for el in act_final.compute}
        if act_comp_final.keys() != act_comp_orig.keys():
            if act_name in known_issues_nm:
                warnings_list.append(
                    print_return_msg(
                        f"Activity {act_name}: compute have different elements"
                    )
                )
            else:
                print(f"Activity {act_name}: compute have different elements")
                errors_list.append(
                    f"Activity {act_name}: compute have different elements"
                )
        else:
            for nm, el in act_comp_final.items():
                if normalize_condition(
                    getattr(el, "jsExpression")
                ) != normalize_condition(
                    getattr(act_comp_orig[nm], "jsExpression")
                ):
                    errors_list.append(
                        print(
                            f"Activity {act_name}: compute {nm} have different jsExpression"
                        )
                    )

        # check items:
        if act_items_final.keys() != act_items_orig.keys():
            if act_name in known_issues_nm:
                warnings_list.append(
                    print_return_msg(
                        f"Activity {act_name}: items have different elements"
                    )
                )
            else:
                errors_list.append(
                    print_return_msg(
                        f"Activity {act_name}: items have different elements"
                    )
                )
        else:
            for nm, el in act_items_final.items():
                if (
                    el["obj"].id.split("/")[-1].split(".")[0]
                    != act_items_orig[nm]["obj"]
                    .id.split("/")[-1]
                    .split(".")[0]
                ):
                    errors_list.append(
                        print_return_msg(
                            f"Activity {act_name}: items {nm} have different id"
                        )
                    )
                elif normalize_condition(
                    el["obj"].question.get("en", "")
                ) != normalize_condition(
                    act_items_orig[nm]["obj"].question.get("en", "")
                ):
                    if "<br><br>" in normalize_condition(
                        act_items_orig[nm]["obj"].question.get("en", "")
                    ):
                        warnings_list.append(
                            print_return_msg(
                                f"Activity {act_name}: items {nm} have different question, FIX normalized function!!!"
                            )
                        )
                    else:
                        errors_list.append(
                            print_return_msg(
                                f"Activity {act_name}: items {nm} have different question"
                            )
                        )
                elif (
                    el["obj"].ui.inputType
                    != act_items_orig[nm]["obj"].ui.inputType
                ):
                    if act_items_orig[nm]["obj"].ui.inputType in [
                        "save",
                        "static",
                    ]:
                        warnings_list.append(
                            print_return_msg(
                                f"Activity {act_name}: items {nm} have different inputType, "
                                f"we dont have representation of {el['obj'].ui.inputType}"
                            )
                        )
                    else:
                        errors_list.append(
                            print_return_msg(
                                f"Activity {act_name}: items {nm} have different inputType"
                            )
                        )
                # check response options
                respopt_orig = act_items_orig[nm]["obj"].responseOptions
                respopt_final = el["obj"].responseOptions
                # TODO: min val does not work
                # TODO: check choices
                # for key in ["minValue", "maxValue"]:
                #     if getattr(respopt_final, key) != getattr(respopt_orig, key):
                #         errors_list.append(print(f"Activity {act_name}: items {nm} have different {key}"))
    return errors_list, warnings_list


def test_rs2redcap_redcap2rs(tmpdir):
    runner = CliRunner()
    copytree(
        Path(__file__).parent / "data_test_nimh-minimal",
        tmpdir / "nimh_minimal_orig",
    )
    tmpdir.chdir()
    print("\n current dir", os.getcwd())
    result1 = runner.invoke(
        main,
        [
            "reproschema2redcap",
            "nimh_minimal_orig/nimh_minimal",
            "output_nimh.csv",
        ],
    )
    print("\n results of reproschema2redcap", result1.output)

    result2 = runner.invoke(
        main,
        [
            "redcap2reproschema",
            "output_nimh.csv",
            "nimh_minimal_orig/test_nimh-minimal.yaml",
            "--output-path",
            "output_nimh",
        ],
    )

    print("\n results of redcap2reproschema", result2.output)

    protocol_schema_orig = (
        "nimh_minimal_orig/nimh_minimal/nimh_minimal/nimh_minimal_schema"
    )
    protocol_schema_final = (
        "output_nimh/nimh_minimal/nimh_minimal/nimh_minimal_schema"
    )

    http_kwargs = {}
    stop, port = start_server()
    http_kwargs["port"] = port

    try:
        prot_tree_orig = create_protocol_dict(
            protocol_schema_orig, started=True, http_kwargs=http_kwargs
        )
        prot_tree_final = create_protocol_dict(
            protocol_schema_final, started=True, http_kwargs=http_kwargs
        )
    except:
        raise
    finally:
        stop_server(stop)

    errors_list, warnings_list = compare_protocols(
        prot_tree_orig, prot_tree_final
    )

    assert not errors_list, f"Errors: {errors_list}"
    print("No errors, but found warnings: ", warnings_list)<|MERGE_RESOLUTION|>--- conflicted
+++ resolved
@@ -6,16 +6,12 @@
 import pytest
 from click.testing import CliRunner
 
-<<<<<<< HEAD
 from ..cli import main
-from ..jsonldutils import _is_url, load_file
-from ..models import Activity, Item, Protocol, ResponseOption
-=======
 from ..models import Protocol, Activity, Item, ResponseOption
 from ..jsonldutils import load_file, _is_url
 from ..utils import fixing_old_schema, start_server, stop_server
 from ..context_url import CONTEXTFILE_URL
->>>>>>> 05362e84
+
 from ..redcap2reproschema import normalize_condition
 from ..utils import (
     CONTEXTFILE_URL,
