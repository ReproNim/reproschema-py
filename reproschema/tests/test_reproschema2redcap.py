--- conflicted
+++ resolved
@@ -23,13 +23,8 @@
         result = runner.invoke(
             main, ["reproschema2redcap", str(input_path), output_csv_path]
         )
-<<<<<<< HEAD
         print("input", original_data_dir)
         print("output", output_csv_path)
-=======
-
->>>>>>> b227e12b
-        print(result.output)
 
         assert result.exit_code == 0
 
