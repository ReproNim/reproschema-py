--- conflicted
+++ resolved
@@ -216,27 +216,17 @@
                         or item_json["responseOptions"]["choices"] is None
                     ):
                         curr_item["linkId"] = var_name
-<<<<<<< HEAD
-                        if "valueType" in item_json[
-                                "responseOptions"] and "int" in item_json[
-                                    "responseOptions"]["valueType"]:
-                            curr_item["type"] = "integer"
-                        elif "valueType" in item_json[
-                                "responseOptions"] and "date" in item_json[
-                                    "responseOptions"]["valueType"]:
-=======
                         if (
                             "valueType" in item_json["responseOptions"]
                             and "int"
                             in item_json["responseOptions"]["valueType"]
                         ):
-                            curr_item[f"type"] = f"integer"
+                            curr_item["type"] = "integer"
                         elif (
                             "valueType" in item_json["responseOptions"]
                             and "date"
                             in item_json["responseOptions"]["valueType"]
                         ):
->>>>>>> a826a732
                             curr_item["type"] = "date"
                         elif (
                             "valueType" in item_json["responseOptions"]
@@ -321,15 +311,6 @@
             "%Y-%m-%dT%H:%M:%SZ"
         )
         # create a pointer to the reproschema_items jsons and match the question
-<<<<<<< HEAD
-        reproschema_items = OrderedDict([
-            (i, value) for (i, value) in reproschema_content.items()
-            if i.startswith("items/")
-        ])
-
-        question_order = [("items/" + sub.replace("items/", ""))
-                          for sub in reproschema_schema["ui"]["order"]]
-=======
         reproschema_items = OrderedDict(
             [
                 (i, value)
@@ -340,9 +321,8 @@
 
         question_order = [
             ("items/" + sub.replace("items/", ""))
-            for sub in reproschema_schema[f"ui"][f"order"]
+            for sub in reproschema_schema["ui"]["order"]
         ]
->>>>>>> a826a732
 
         reproschema_items = OrderedDict(
             (key, reproschema_items[key]) for key in question_order
