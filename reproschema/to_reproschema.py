import argparse
import re
from pathlib import Path
from typing import Any, Dict, List

import pandas as pd
import yaml
from bs4 import BeautifulSoup

from .context_url import CONTEXTFILE_URL
from .jsonldutils import get_context_version
from .mappings import (
    ADDITIONAL_NOTES_LIST,
    CSV_TO_REPROSCHEMA_MAP,
    INPUT_TYPE_MAP,
    VALUE_TYPE_MAP,
)
from .models import Activity, Item, Protocol, write_obj_jsonld


def load_config(config_file: str) -> Dict[str, Any]:
    with open(config_file, "r") as f:
        return yaml.safe_load(f)


class ReproSchemaConverter:
    def __init__(self, config: Dict[str, Any]):
        self.config = config
        self.csv_to_reproschema_map = CSV_TO_REPROSCHEMA_MAP
        self.value_type_map = VALUE_TYPE_MAP
        self.input_type_map = INPUT_TYPE_MAP
        self.additional_notes_columns = ADDITIONAL_NOTES_LIST
        self.branch_logic_pattern = re.compile(
            r"\[([^\]]+)\]|\b(AND|OR)\b|([^><!=])=|sum\(([^)]+)\)"
        )

    def load_csv(self, csv_file: str) -> pd.DataFrame:
        df = pd.read_csv(csv_file)
        df.columns = df.columns.str.strip().str.replace('"', "")
        return df

    def process_dataframe(self, df: pd.DataFrame) -> Dict[str, Dict[str, Any]]:
        grouped = df.groupby(self.csv_to_reproschema_map["activity_name"])
        activities = {}
        for activity_name, group in grouped:
            items = [
                self.process_item(item) for item in group.to_dict("records")
            ]
            activities[activity_name] = {
                "items": items,
                "order": [f"items/{item['id']}" for item in items],
                "compute": self.generate_compute_section(items),
            }
        return activities

    def process_item(self, item: Dict[str, Any]) -> Dict[str, Any]:
        input_type = self.input_type_map.get(
            item[self.csv_to_reproschema_map["inputType"]], "text"
        )
        item_data = {
            "category": "reproschema:Item",
            "id": item[self.csv_to_reproschema_map["item_name"]],
            "prefLabel": {
                "en": item[self.csv_to_reproschema_map["item_name"]]
            },
            "question": {
                "en": self.clean_html(
                    item[self.csv_to_reproschema_map["question"]]
                )
            },
            "ui": {"inputType": input_type},
            "responseOptions": {
                "valueType": self.determine_value_type(item),
                "multipleChoice": item[
                    self.csv_to_reproschema_map["inputType"]
                ]
                == "Multi-select",
            },
        }

        if self.csv_to_reproschema_map["response_option"] in item:
            (
                item_data["responseOptions"]["choices"],
                item_data["responseOptions"]["valueType"],
            ) = self.process_response_options(
                item[self.csv_to_reproschema_map["response_option"]],
                item[self.csv_to_reproschema_map["item_name"]],
            )

        item_data["additionalNotesObj"] = self.process_additional_notes(item)

        return item_data

    def determine_value_type(self, item: Dict[str, Any]) -> List[str]:
        validation_type = item.get(
            self.csv_to_reproschema_map.get("validation", ""), ""
        )

        # Ensure validation_type is a string before stripping
        if pd.isna(validation_type):
            validation_type = ""
        else:
            validation_type = str(validation_type).strip()

        return [self.value_type_map.get(validation_type, "xsd:string")]

    def process_response_options(
        self, response_option_str: str, item_name: str
    ) -> tuple:
        if pd.isna(response_option_str):
            return [], ["xsd:string"]

        response_option = []
        response_option_value_type = set()

        choices = response_option_str.split("{-}")
        for choice in choices:
            match = re.match(r"'([^']+)'=>'([^']+)'", choice.strip())
            if match:
                value, name = match.groups()
                response_option.append({"name": {"en": name}, "value": value})
                response_option_value_type.add("xsd:string")
            else:
                print(
                    f"Warning: Invalid choice format '{choice}' in {item_name} field"
                )

        return response_option, list(response_option_value_type)

    def process_additional_notes(
        self, item: Dict[str, Any]
    ) -> List[Dict[str, str]]:
        return [
            {"source": "redcap", "column": column, "value": item[column]}
            for column in self.additional_notes_columns
            if column in item and item[column]
        ]

    def clean_html(self, raw_html: str) -> str:
        if pd.isna(raw_html):
            return ""
        if "<" in str(raw_html) and ">" in str(raw_html):
            return BeautifulSoup(str(raw_html), "html.parser").get_text()
        return str(raw_html)

    def generate_compute_section(
        self, items: List[Dict[str, Any]]
    ) -> List[Dict[str, str]]:
        compute_items = []
        for item in items:
<<<<<<< HEAD
            item_id = item['id'].lower()
            if '_score' in item_id or item_id.endswith('_raw'):
                compute_items.append({
                    'variableName': item['id'],
                    'jsExpression': ''
                })
=======
            if "_Score" in item["id"] or "_score" in item["id"]:
                compute_items.append(
                    {"variableName": item["id"], "jsExpression": ""}
                )
>>>>>>> 3889996f
        return compute_items

    def branch_logic(self, condition_str):
        if not condition_str:
            return "true"

        def replace_func(match):
            if match.group(1):  # [variable] -> variable
                return match.group(1)
            elif match.group(2):  # AND|OR -> && or ||
                return " && " if match.group(2).lower() == "and" else " || "
            elif match.group(3):  # single = -> ===
                return match.group(3) + "==="
            elif match.group(4):  # sum() -> reduce()
                return f"[{match.group(4)}].reduce((a, b) => a + b, 0)"

        return self.branch_logic_pattern.sub(replace_func, condition_str)

    def create_activity_schema(
        self,
        activity_name: str,
        activity_data: Dict[str, Any],
        output_path: Path,
        redcap_version: str,
    ):
        json_ld = {
            "category": "reproschema:Activity",
            "id": f"{activity_name}_schema",
            "prefLabel": {"en": activity_name},
            "schemaVersion": get_context_version(CONTEXTFILE_URL),
            "version": redcap_version,
            "ui": {
                "order": activity_data["order"],
                "addProperties": [
                    {
<<<<<<< HEAD
                        'variableName': item['id'],
                        'isAbout': f"items/{item['id']}",
                        'valueRequired': item.get('valueRequired', False),
                        'isVis': not self.should_hide_item(item)
                    } for item in activity_data['items']
=======
                        "variableName": item["id"],
                        "isAbout": f"items/{item['id']}",
                        "valueRequired": item.get("valueRequired", False),
                        "isVis": "@HIDDEN" not in item.get("annotation", ""),
                    }
                    for item in activity_data["items"]
>>>>>>> 3889996f
                ],
                "shuffle": False,
            },
        }

        if activity_data["compute"]:
            json_ld["compute"] = activity_data["compute"]

        act = Activity(**json_ld)
        path = output_path / "activities" / activity_name
        path.mkdir(parents=True, exist_ok=True)
        file_path = path / f"{activity_name}_schema"
        write_obj_jsonld(act, file_path, contextfile_url=CONTEXTFILE_URL)

        for item in activity_data["items"]:
            it = Item(**item)
<<<<<<< HEAD
            file_path_item = path / 'items' / item['id']
            file_path_item.parent.mkdir(parents=True, exist_ok=True)  # Create parent directories
            write_obj_jsonld(it, file_path_item, contextfile_url=CONTEXTFILE_URL)

        print(f'{activity_name} Instrument schema created')

    def should_hide_item(self, item: Dict[str, Any]) -> bool:
        item_id = item['id'].lower()
        return (
            '_score' in item_id or 
            item_id.endswith('_raw') or 
            '@HIDDEN' in item.get('annotation', '').lower()
        )

    def create_protocol_schema(self, protocol_name: str, protocol_data: Dict[str, Any], activities: List[str], output_path: Path):
=======
            file_path_item = path / "items" / item["id"]
            file_path_item.parent.mkdir(
                parents=True, exist_ok=True
            )  # Create parent directories
            write_obj_jsonld(
                it, file_path_item, contextfile_url=CONTEXTFILE_URL
            )
            print(f"{activity_name} Instrument schema created")

    def create_protocol_schema(
        self,
        protocol_name: str,
        protocol_data: Dict[str, Any],
        activities: List[str],
        output_path: Path,
    ):
>>>>>>> 3889996f
        protocol_schema = {
            "category": "reproschema:Protocol",
            "id": f"{protocol_name}_schema",
            "prefLabel": {"en": protocol_data["protocol_display_name"]},
            "description": {
                "en": protocol_data.get("protocol_description", "")
            },
            "schemaVersion": get_context_version(CONTEXTFILE_URL),
            "version": protocol_data["redcap_version"],
            "ui": {
                "addProperties": [
                    {
                        "isAbout": f"../activities/{activity}/{activity}_schema",
                        "variableName": f"{activity}_schema",
                        "prefLabel": {
                            "en": activity.replace("_", " ").title()
                        },
                        "isVis": True,
                    }
                    for activity in activities
                ],
                "order": [
                    f"../activities/{activity}/{activity}_schema"
                    for activity in activities
                ],
                "shuffle": False,
            },
        }

        prot = Protocol(**protocol_schema)
        protocol_dir = output_path / protocol_name
        protocol_dir.mkdir(parents=True, exist_ok=True)
        file_path = protocol_dir / f"{protocol_name}_schema"
        write_obj_jsonld(prot, file_path, contextfile_url=CONTEXTFILE_URL)
        print(f"Protocol schema created in {file_path}")

    def convert(self, csv_file: str, output_path: str):
        try:
            df = self.load_csv(csv_file)
            activities = self.process_dataframe(df)

            abs_output_path = Path(output_path) / self.config[
                "protocol_name"
            ].replace(" ", "_")
            abs_output_path.mkdir(parents=True, exist_ok=True)

            for activity_name, activity_data in activities.items():
                self.create_activity_schema(
                    activity_name,
                    activity_data,
                    abs_output_path,
                    self.config["redcap_version"],
                )

            self.create_protocol_schema(
                self.config["protocol_name"],
                self.config,
                list(activities.keys()),
                abs_output_path,
            )
        except Exception as e:
            print(f"An error occurred during conversion: {str(e)}")
            raise


def main():
    parser = argparse.ArgumentParser(
        description="Convert a CSV file to ReproSchema format."
    )
    parser.add_argument("csv_file", help="Path to the input CSV file.")
    parser.add_argument(
        "config_file", help="Path to the YAML configuration file."
    )
    parser.add_argument(
        "output_path",
        help="Path to the directory where the output schemas will be saved.",
    )

    args = parser.parse_args()

    config = load_config(args.config_file)
    converter = ReproSchemaConverter(config)
    converter.convert(args.csv_file, args.output_path)


if __name__ == "__main__":
    main()<|MERGE_RESOLUTION|>--- conflicted
+++ resolved
@@ -148,19 +148,12 @@
     ) -> List[Dict[str, str]]:
         compute_items = []
         for item in items:
-<<<<<<< HEAD
             item_id = item['id'].lower()
             if '_score' in item_id or item_id.endswith('_raw'):
                 compute_items.append({
                     'variableName': item['id'],
                     'jsExpression': ''
                 })
-=======
-            if "_Score" in item["id"] or "_score" in item["id"]:
-                compute_items.append(
-                    {"variableName": item["id"], "jsExpression": ""}
-                )
->>>>>>> 3889996f
         return compute_items
 
     def branch_logic(self, condition_str):
@@ -196,20 +189,11 @@
                 "order": activity_data["order"],
                 "addProperties": [
                     {
-<<<<<<< HEAD
                         'variableName': item['id'],
                         'isAbout': f"items/{item['id']}",
                         'valueRequired': item.get('valueRequired', False),
                         'isVis': not self.should_hide_item(item)
                     } for item in activity_data['items']
-=======
-                        "variableName": item["id"],
-                        "isAbout": f"items/{item['id']}",
-                        "valueRequired": item.get("valueRequired", False),
-                        "isVis": "@HIDDEN" not in item.get("annotation", ""),
-                    }
-                    for item in activity_data["items"]
->>>>>>> 3889996f
                 ],
                 "shuffle": False,
             },
@@ -226,7 +210,6 @@
 
         for item in activity_data["items"]:
             it = Item(**item)
-<<<<<<< HEAD
             file_path_item = path / 'items' / item['id']
             file_path_item.parent.mkdir(parents=True, exist_ok=True)  # Create parent directories
             write_obj_jsonld(it, file_path_item, contextfile_url=CONTEXTFILE_URL)
@@ -241,17 +224,6 @@
             '@HIDDEN' in item.get('annotation', '').lower()
         )
 
-    def create_protocol_schema(self, protocol_name: str, protocol_data: Dict[str, Any], activities: List[str], output_path: Path):
-=======
-            file_path_item = path / "items" / item["id"]
-            file_path_item.parent.mkdir(
-                parents=True, exist_ok=True
-            )  # Create parent directories
-            write_obj_jsonld(
-                it, file_path_item, contextfile_url=CONTEXTFILE_URL
-            )
-            print(f"{activity_name} Instrument schema created")
-
     def create_protocol_schema(
         self,
         protocol_name: str,
@@ -259,7 +231,6 @@
         activities: List[str],
         output_path: Path,
     ):
->>>>>>> 3889996f
         protocol_schema = {
             "category": "reproschema:Protocol",
             "id": f"{protocol_name}_schema",
