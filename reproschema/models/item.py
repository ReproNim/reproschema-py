from pathlib import Path
from typing import Any
from typing import Dict
from typing import List
from typing import Optional
from typing import Union

from .base import COMMON_SCHEMA_ORDER
from .base import SchemaBase
from .response_options import ResponseOption
from .utils import DEFAULT_LANG


class Item(SchemaBase):
    """
    class to deal with reproschema items
    """

    def __init__(
        self,
        name: Optional[str] = "item",
        input_type: Optional[str] = "text",
        question: Optional[Union[dict, str]] = "",
        schemaVersion: Optional[str] = None,
        prefLabel: Optional[str] = "item",
        altLabel: Optional[Dict[str, str]] = None,
        description: Optional[str] = "",
        image: Optional[Union[str, Dict[str, str]]] = None,
        audio: Optional[Union[str, Dict[str, str]]] = None,
        video: Optional[Union[str, Dict[str, str]]] = None,
        preamble: Optional[str] = None,
        additionalNotesObj: List[Dict[str, Any]] = None,
        visible: bool | str = True,
        required: Optional[bool] = False,
        skippable: Optional[bool] = True,
        read_only: Optional[bool] = None,
        limit: Optional[str] = None,
        randomMaxDelay: Optional[str] = None,
        schedule: Optional[str] = None,
        suffix: Optional[str] = "",
        ext: Optional[str] = ".jsonld",
        output_dir=Path.cwd(),
        lang: Optional[str] = DEFAULT_LANG(),
    ):

        schema_order = COMMON_SCHEMA_ORDER() + [
            "question",
            "responseOptions",
            "additionalNotesObj",
        ]

        super().__init__(
            at_id=name,
            at_type="reproschema:Field",
            inputType=input_type,
            schemaVersion=schemaVersion,
            prefLabel={lang: prefLabel},
            altLabel=altLabel,
            description=description,
            preamble=preamble,
            image=image,
            audio=audio,
            video=video,
            additionalNotesObj=additionalNotesObj,
            schema_order=schema_order,
            visible=visible,
            required=required,
            skippable=skippable,
            readonlyValue=read_only,
            schedule=schedule,
            limit=limit,
            randomMaxDelay=randomMaxDelay,
            suffix=suffix,
            ext=ext,
            output_dir=output_dir,
            lang=lang,
        )

        super().set_defaults()

        self.set_question(question=question)

        self.response_options: ResponseOption = ResponseOption()
        self.set_response_options()

        self.set_input_type()

        self.update()

    def set_question(
        self, question: Optional[Union[str, dict]] = None, lang: Optional[str] = None
    ) -> None:
        """_summary_

        :param question: _description_, defaults to None
        :type question: Optional[Union[str, dict]], optional
        :param lang: _description_, defaults to None
        :type lang: Optional[str], optional
        """

        if question is None:
            question = self.question

        if lang is None:
            lang = self.lang

        if question == {}:
            return

        if isinstance(question, str):
            self.question[lang] = question
        elif isinstance(question, dict):
            self.question = question

        self.update()

    # TODO: items not yet covered
    # audioCheck: AudioCheck/AudioCheck.vue
    # audioRecord: WebAudioRecord/Audio.vue
    # audioPassageRecord: WebAudioRecord/Audio.vue
    # audioImageRecord: WebAudioRecord/Audio.vue
    # audioRecordNumberTask: WebAudioRecord/Audio.vue
    # audioAutoRecord: AudioCheckRecord/AudioCheckRecord.vue
    # documentUpload: DocumentUpload/DocumentUpload.vue
    # save: SaveData/SaveData.vue
    # static: Static/Static.vue
    # StaticReadOnly: Static/Static.vue

<<<<<<< HEAD
    def set_input_type(self, response_options: Optional[ResponseOption] = None) -> None:
        """Set the input type of the item in the UI and the ResponseOptions objects.

        :param response_options: _description_, defaults to None
        :type response_options: Optional[ResponseOption], optional
        :raises ValueError: When the input type is not one of the supported values.
=======
    def set_basic_response_type(self, response_type):
        """
        Handles the dispatching to other methods for specific item creations
        Does not cover all items types (maybe it should as this would help
        from an API point of view to pass everything through this function)
        The default is "text" input type
        """
        self.set_input_type_as_text()

        if response_type == "textarea":
            self.set_input_type_as_text_area()

        if response_type == "int":
            self.set_input_type_as_int()

        elif response_type == "float":
            self.set_input_type_as_float()

        elif response_type == "date":
            self.set_input_type_as_date()

        elif response_type == "time range":
            self.set_input_type_as_time_range()

        elif response_type == "language":
            self.set_input_type_as_language()

    """
    input types with different response choices

    For many items it is necessary to call

        self.response_options.unset

    To remove unecessary or unwanted keys from the response_options
    dictionary.
    Many of those are put there by the constructor of that set
    the default input type as ``self.set_input_type_as_text()``
    so it might be better to maybe have a more minimalistic constructor.

    """

    def set_input_type_as_int(self):
        self._set_numeric_input_type("number", "integer")

    def set_input_type_as_float(self):
        self._set_numeric_input_type("float", "float")

    def _set_numeric_input_type(self, arg0, arg1):
        self.set_input_type(arg0)
        self.response_options.set_type(arg1)
        self.response_options.unset(["maxLength"])

    def set_input_type_as_date(self):
        self._set_time_input_type("date", "date")

    def set_input_type_as_time_range(self):
        self._set_time_input_type("timeRange", "datetime")

    def set_input_type_as_year(self):
        self._set_time_input_type("year", "date")

    def _set_time_input_type(self, arg0, arg1):
        self.set_input_type(arg0)
        self.response_options.unset(["maxLength"])
        self.response_options.set_type(arg1)

    """
    input types with preset response choices
    """

    def set_input_type_as_language(self):

        URL = self._set_input_type_using_preset(
            "https://raw.githubusercontent.com/ReproNim/reproschema-library/",
            "selectLanguage",
        )

        self.response_options.set_multiple_choice(True)
        self.response_options.use_preset(URL + "master/resources/languages.json")
        self.response_options.unset(["maxLength"])

    def set_input_type_as_country(self):

        URL = self._set_input_type_using_preset(
            "https://raw.githubusercontent.com/samayo/country-json/master/src/country-by-name.json",
            "selectCountry",
        )

        self.response_options.use_preset(URL)
        self.response_options.set_length(50)

    def set_input_type_as_state(self):

        URL = self._set_input_type_using_preset(
            "https://gist.githubusercontent.com/mshafrir/2646763/raw/8b0dbb93521f5d6889502305335104218454c2bf/states_hash.json",
            "selectState",
        )

        self.response_options.use_preset(URL)
        self.response_options.unset(["maxLength"])

    def _set_input_type_using_preset(self, arg0, arg1):
        result = arg0
        self.set_input_type(arg1)
        self.response_options.set_type("string")
        return result

    """
    input types requiring user typed input
    """

    def set_input_type_as_text(self, length=300):
        self._set_text_input_type("text", length)
        self.response_options.unset(
            ["maxValue", "minValue", "multipleChoice", "choices"]
        )

    def set_input_type_as_text_area(self, length=300):
        self._set_text_input_type("textarea", length)
        self.response_options.unset(
            ["maxValue", "minValue", "multipleChoice", "choices"]
        )

    def set_input_type_as_multitext(self, length=300):
        self._set_text_input_type("multitext", length)

    def _set_text_input_type(self, arg0, length):
        self.set_input_type(arg0)
        self.response_options.set_type('string')
        self.response_options.set_length(length)

    def set_input_type_as_email(self):
        self.set_input_type("email")
        self.response_options.unset(["maxLength"])

    def set_input_type_as_id(self):
>>>>>>> ff6c950d
        """

<<<<<<< HEAD
        SUPPORTED_TYPES = (
            "text",
            "multitext",
            "integer",
            "float",
            "date",
            "year",
            "timeRange",
            "selectLanguage",
            "selectCountry",
            "selectState",
            "email",
            "pid",
            "select",
            "radio",
            "slider",
        )
=======
    Those methods require an instance of ResponseOptions as input and
    it will replace the one initialized in the construction.

    Most likely a bad idea and a confusing API from the user perpective:
    probably better to set the input type and then let the user construct
    the response choices via calls to the methods of

        self.response_options
    """

    def set_input_type_as_radio(self, response_options):
        self._set_multiplce_choice_item("radio", response_options)

    def set_input_type_as_select(self, response_options):
        self._set_multiplce_choice_item("select", response_options)

    def set_input_type_as_slider(self, response_options):
        self._set_multiplce_choice_item("slider", response_options)

    def _set_multiplce_choice_item(self, arg0, response_options):
        self.set_input_type(arg0)
        response_options.set_type('integer')
        self.response_options = response_options

    """
    UI
    """
    # are input_type and read_only specific properties to items
    # or should they be brought up into the base class?
    # or be made part of an UI class?

    def set_input_type(self, input_type):
        self.schema["ui"]["inputType"] = input_type
>>>>>>> ff6c950d

        if self.inputType not in SUPPORTED_TYPES:
            raise ValueError(
                f"""
            Input_type {self.inputType} not supported.
            Supported input_types are: {SUPPORTED_TYPES}
            """
            )

        self.ui.inputType = self.inputType if self.inputType != "integer" else "number"

        if not self.inputType or self.inputType in [
            "text",
            "multitext",
            "selectLanguage",
            "email",
            "pid",
            "selectLanguage",
            "selectCountry",
            "selectState",
        ]:
            self.response_options.set_valueType("string")

        if self.inputType in ["text", "multitext"]:
            self.response_options.maxLength = 300
            self.response_options.update()

        elif self.inputType in ["integer", "float", "date"]:
            self.response_options.set_valueType(self.inputType)

        elif self.inputType == "year":
            self.response_options.set_valueType("date")

        elif self.inputType == "timeRange":
            self.response_options.set_valueType("datetime")

        elif self.inputType == "selectLanguage":
            URL = "https://raw.githubusercontent.com/ReproNim/reproschema-library/"
            self.response_options.multipleChoice = True
            self.response_options.choices = f"{URL}master/resources/languages.json"

        elif self.inputType == "selectCountry":
            URL = "https://raw.githubusercontent.com/samayo/country-json/master/src/country-by-name.json"
            self.response_options.maxLength = 50
            self.response_options.choices = URL

        elif self.inputType == "selectState":
            URL = "https://gist.githubusercontent.com/mshafrir/2646763/raw/8b0dbb93521f5d6889502305335104218454c2bf/states_hash.json"
            self.response_options.choices = URL

        elif self.inputType in ["radio", "select", "slider"]:
            # TODO make it more general to be able to pass response_options for all input types
            if response_options is not None:
                if self.inputType in ["slider"]:
                    response_options.multipleChoice = False
                self.response_options = response_options
                self.response_options.set_valueType("integer")

    """
    writing, reading, sorting, unsetting
    """

    def set_response_options(self) -> None:
        """Pass the content of the response options object to the schema of the item.

        Also removes some "unnecessary" fields.
        """
        self.response_options.update()
        self.response_options.sort_schema()
        self.response_options.drop_empty_values_from_schema()
        self.response_options.schema.pop("@id")
        self.response_options.schema.pop("@type")
        self.response_options.schema.pop("@context")
        self.schema["responseOptions"] = self.response_options.schema

    def unset(self, keys) -> None:
        """Remove empty keys from the schema.

        Rarely used.
        """
        for i in keys:
            self.schema.pop(i, None)

    def write(self, output_dir=None) -> None:
        if output_dir is None:
            output_dir = self.output_dir
        self.set_response_options()
<<<<<<< HEAD
        super().write(output_dir)
=======
        self._SchemaBase__write(output_dir)

    def sort(self):
        schema_order = [
            "@context",
            "@type",
            "@id",
            "prefLabel",
            "description",
            "schemaVersion",
            "version",
            "ui",
            "question",
            "responseOptions",
        ]
        self.sort_schema(schema_order)


class ResponseOption(SchemaBase):
    """
    class to deal with reproschema response options
    """

    # TODO
    # the dictionnary that keeps track of the content of the response options should
    # be called "schema" and not "options" so as to be able to make proper use of the
    # methods of the parent class and avoid copying content between
    #
    # self.options and self.schema

    schema_type = "reproschema:ResponseOption"

    def __init__(self):
        self.options = {
            "valueType": "",
            "minValue": 0,
            "maxValue": 0,
            "choices": [],
            "multipleChoice": False,
        }

    def set_defaults(self, name="valueConstraints", version=None):
        super().__init__(version)
        self.options["@context"] = self.schema["@context"]
        self.options["@type"] = self.schema_type
        self.set_filename(name)

    def set_filename(self, name, ext=".jsonld"):
        name = name.replace(" ", "_")
        self.schema_file = name + ext
        self.options["@id"] = name + ext

    def unset(self, keys):
        if type(keys) == str:
            keys = [keys]
        for i in keys:
            self.options.pop(i, None)

    def set_type(self, type):
        self.options["valueType"] = "xsd:" + type

    # TODO a nice thing to do would be to read the min and max value
    # from the rest of the content of self.options
    # could avoid having the user to input those
    def set_min(self, value):
        self.options["minValue"] = value

    def set_max(self, value):
        self.options["maxValue"] = value

    def set_length(self, value):
        self.options["maxLength"] = value

    def set_multiple_choice(self, value):
        self.options["multipleChoice"] = value

    def use_preset(self, URI):
        """
        In case the list response options are read from another file
        like for languages, country, state...
        """
        self.options["choices"] = URI

    def add_choice(self, choice, value, lang=DEFAULT_LANG):
        """
        Add a response option
        """
        # TODO currently a certain response option can only be appended,
        # not removed, no edited
        # Also the current implementation with languages makes it hard for example
        # to query what is the value or question associated with a certain language
        # The nested structure should probably be flattened.
        self.options["choices"].append({"name": {lang: choice}, "value": value})

    def sort(self):
        options_order = [
            "@context",
            "@type",
            "@id",
            "valueType",
            "minValue",
            "maxValue",
            "multipleChoice",
            "choices",
        ]
        reordered_dict = reorder_dict_skip_missing(self.options, options_order)
        self.options = reordered_dict

    def write(self, output_dir):
        self.sort()
        self.schema = self.options
        self._SchemaBase__write(output_dir)


# TODO
# DUPLICATE from the base class to be used for ResponseOptions sorting of the options
# needs refactoring that will be made easier if the name the ResponseOptions dictionary is
# schema and note options
from collections import OrderedDict


def reorder_dict_skip_missing(old_dict, key_list):
    """
    reorders dictionary according to ``key_list``
    removing any key with no associated value
    or that is not in the key list
    """
    return OrderedDict((k, old_dict[k]) for k in key_list if k in old_dict)
>>>>>>> ff6c950d
<|MERGE_RESOLUTION|>--- conflicted
+++ resolved
@@ -126,155 +126,14 @@
     # static: Static/Static.vue
     # StaticReadOnly: Static/Static.vue
 
-<<<<<<< HEAD
     def set_input_type(self, response_options: Optional[ResponseOption] = None) -> None:
         """Set the input type of the item in the UI and the ResponseOptions objects.
 
         :param response_options: _description_, defaults to None
         :type response_options: Optional[ResponseOption], optional
         :raises ValueError: When the input type is not one of the supported values.
-=======
-    def set_basic_response_type(self, response_type):
-        """
-        Handles the dispatching to other methods for specific item creations
-        Does not cover all items types (maybe it should as this would help
-        from an API point of view to pass everything through this function)
-        The default is "text" input type
-        """
-        self.set_input_type_as_text()
-
-        if response_type == "textarea":
-            self.set_input_type_as_text_area()
-
-        if response_type == "int":
-            self.set_input_type_as_int()
-
-        elif response_type == "float":
-            self.set_input_type_as_float()
-
-        elif response_type == "date":
-            self.set_input_type_as_date()
-
-        elif response_type == "time range":
-            self.set_input_type_as_time_range()
-
-        elif response_type == "language":
-            self.set_input_type_as_language()
-
-    """
-    input types with different response choices
-
-    For many items it is necessary to call
-
-        self.response_options.unset
-
-    To remove unecessary or unwanted keys from the response_options
-    dictionary.
-    Many of those are put there by the constructor of that set
-    the default input type as ``self.set_input_type_as_text()``
-    so it might be better to maybe have a more minimalistic constructor.
-
-    """
-
-    def set_input_type_as_int(self):
-        self._set_numeric_input_type("number", "integer")
-
-    def set_input_type_as_float(self):
-        self._set_numeric_input_type("float", "float")
-
-    def _set_numeric_input_type(self, arg0, arg1):
-        self.set_input_type(arg0)
-        self.response_options.set_type(arg1)
-        self.response_options.unset(["maxLength"])
-
-    def set_input_type_as_date(self):
-        self._set_time_input_type("date", "date")
-
-    def set_input_type_as_time_range(self):
-        self._set_time_input_type("timeRange", "datetime")
-
-    def set_input_type_as_year(self):
-        self._set_time_input_type("year", "date")
-
-    def _set_time_input_type(self, arg0, arg1):
-        self.set_input_type(arg0)
-        self.response_options.unset(["maxLength"])
-        self.response_options.set_type(arg1)
-
-    """
-    input types with preset response choices
-    """
-
-    def set_input_type_as_language(self):
-
-        URL = self._set_input_type_using_preset(
-            "https://raw.githubusercontent.com/ReproNim/reproschema-library/",
-            "selectLanguage",
-        )
-
-        self.response_options.set_multiple_choice(True)
-        self.response_options.use_preset(URL + "master/resources/languages.json")
-        self.response_options.unset(["maxLength"])
-
-    def set_input_type_as_country(self):
-
-        URL = self._set_input_type_using_preset(
-            "https://raw.githubusercontent.com/samayo/country-json/master/src/country-by-name.json",
-            "selectCountry",
-        )
-
-        self.response_options.use_preset(URL)
-        self.response_options.set_length(50)
-
-    def set_input_type_as_state(self):
-
-        URL = self._set_input_type_using_preset(
-            "https://gist.githubusercontent.com/mshafrir/2646763/raw/8b0dbb93521f5d6889502305335104218454c2bf/states_hash.json",
-            "selectState",
-        )
-
-        self.response_options.use_preset(URL)
-        self.response_options.unset(["maxLength"])
-
-    def _set_input_type_using_preset(self, arg0, arg1):
-        result = arg0
-        self.set_input_type(arg1)
-        self.response_options.set_type("string")
-        return result
-
-    """
-    input types requiring user typed input
-    """
-
-    def set_input_type_as_text(self, length=300):
-        self._set_text_input_type("text", length)
-        self.response_options.unset(
-            ["maxValue", "minValue", "multipleChoice", "choices"]
-        )
-
-    def set_input_type_as_text_area(self, length=300):
-        self._set_text_input_type("textarea", length)
-        self.response_options.unset(
-            ["maxValue", "minValue", "multipleChoice", "choices"]
-        )
-
-    def set_input_type_as_multitext(self, length=300):
-        self._set_text_input_type("multitext", length)
-
-    def _set_text_input_type(self, arg0, length):
-        self.set_input_type(arg0)
-        self.response_options.set_type('string')
-        self.response_options.set_length(length)
-
-    def set_input_type_as_email(self):
-        self.set_input_type("email")
-        self.response_options.unset(["maxLength"])
-
-    def set_input_type_as_id(self):
->>>>>>> ff6c950d
-        """
-
-<<<<<<< HEAD
+        """
+
         SUPPORTED_TYPES = (
             "text",
             "multitext",
@@ -292,41 +151,6 @@
             "radio",
             "slider",
         )
-=======
-    Those methods require an instance of ResponseOptions as input and
-    it will replace the one initialized in the construction.
-
-    Most likely a bad idea and a confusing API from the user perpective:
-    probably better to set the input type and then let the user construct
-    the response choices via calls to the methods of
-
-        self.response_options
-    """
-
-    def set_input_type_as_radio(self, response_options):
-        self._set_multiplce_choice_item("radio", response_options)
-
-    def set_input_type_as_select(self, response_options):
-        self._set_multiplce_choice_item("select", response_options)
-
-    def set_input_type_as_slider(self, response_options):
-        self._set_multiplce_choice_item("slider", response_options)
-
-    def _set_multiplce_choice_item(self, arg0, response_options):
-        self.set_input_type(arg0)
-        response_options.set_type('integer')
-        self.response_options = response_options
-
-    """
-    UI
-    """
-    # are input_type and read_only specific properties to items
-    # or should they be brought up into the base class?
-    # or be made part of an UI class?
-
-    def set_input_type(self, input_type):
-        self.schema["ui"]["inputType"] = input_type
->>>>>>> ff6c950d
 
         if self.inputType not in SUPPORTED_TYPES:
             raise ValueError(
@@ -414,135 +238,4 @@
         if output_dir is None:
             output_dir = self.output_dir
         self.set_response_options()
-<<<<<<< HEAD
-        super().write(output_dir)
-=======
-        self._SchemaBase__write(output_dir)
-
-    def sort(self):
-        schema_order = [
-            "@context",
-            "@type",
-            "@id",
-            "prefLabel",
-            "description",
-            "schemaVersion",
-            "version",
-            "ui",
-            "question",
-            "responseOptions",
-        ]
-        self.sort_schema(schema_order)
-
-
-class ResponseOption(SchemaBase):
-    """
-    class to deal with reproschema response options
-    """
-
-    # TODO
-    # the dictionnary that keeps track of the content of the response options should
-    # be called "schema" and not "options" so as to be able to make proper use of the
-    # methods of the parent class and avoid copying content between
-    #
-    # self.options and self.schema
-
-    schema_type = "reproschema:ResponseOption"
-
-    def __init__(self):
-        self.options = {
-            "valueType": "",
-            "minValue": 0,
-            "maxValue": 0,
-            "choices": [],
-            "multipleChoice": False,
-        }
-
-    def set_defaults(self, name="valueConstraints", version=None):
-        super().__init__(version)
-        self.options["@context"] = self.schema["@context"]
-        self.options["@type"] = self.schema_type
-        self.set_filename(name)
-
-    def set_filename(self, name, ext=".jsonld"):
-        name = name.replace(" ", "_")
-        self.schema_file = name + ext
-        self.options["@id"] = name + ext
-
-    def unset(self, keys):
-        if type(keys) == str:
-            keys = [keys]
-        for i in keys:
-            self.options.pop(i, None)
-
-    def set_type(self, type):
-        self.options["valueType"] = "xsd:" + type
-
-    # TODO a nice thing to do would be to read the min and max value
-    # from the rest of the content of self.options
-    # could avoid having the user to input those
-    def set_min(self, value):
-        self.options["minValue"] = value
-
-    def set_max(self, value):
-        self.options["maxValue"] = value
-
-    def set_length(self, value):
-        self.options["maxLength"] = value
-
-    def set_multiple_choice(self, value):
-        self.options["multipleChoice"] = value
-
-    def use_preset(self, URI):
-        """
-        In case the list response options are read from another file
-        like for languages, country, state...
-        """
-        self.options["choices"] = URI
-
-    def add_choice(self, choice, value, lang=DEFAULT_LANG):
-        """
-        Add a response option
-        """
-        # TODO currently a certain response option can only be appended,
-        # not removed, no edited
-        # Also the current implementation with languages makes it hard for example
-        # to query what is the value or question associated with a certain language
-        # The nested structure should probably be flattened.
-        self.options["choices"].append({"name": {lang: choice}, "value": value})
-
-    def sort(self):
-        options_order = [
-            "@context",
-            "@type",
-            "@id",
-            "valueType",
-            "minValue",
-            "maxValue",
-            "multipleChoice",
-            "choices",
-        ]
-        reordered_dict = reorder_dict_skip_missing(self.options, options_order)
-        self.options = reordered_dict
-
-    def write(self, output_dir):
-        self.sort()
-        self.schema = self.options
-        self._SchemaBase__write(output_dir)
-
-
-# TODO
-# DUPLICATE from the base class to be used for ResponseOptions sorting of the options
-# needs refactoring that will be made easier if the name the ResponseOptions dictionary is
-# schema and note options
-from collections import OrderedDict
-
-
-def reorder_dict_skip_missing(old_dict, key_list):
-    """
-    reorders dictionary according to ``key_list``
-    removing any key with no associated value
-    or that is not in the key list
-    """
-    return OrderedDict((k, old_dict[k]) for k in key_list if k in old_dict)
->>>>>>> ff6c950d
+        super().write(output_dir)