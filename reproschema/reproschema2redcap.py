import csv
from pathlib import Path

import requests

<<<<<<< HEAD
from .jsonldutils import _is_url, load_file
from .models import Activity, Item, Protocol, ResponseOption
from .utils import CONTEXTFILE_URL, start_server, stop_server
=======
from .models import (
    Item,
    Activity,
    Protocol,
    ResponseOption,
    ResponseActivity,
    Response,
    write_obj_jsonld,
)
from .utils import fixing_old_schema, start_server, stop_server
from .context_url import CONTEXTFILE_URL
from .jsonldutils import load_file, _is_file, _is_url
>>>>>>> 05362e84


def fetch_choices_from_url(url):
    try:
        response = requests.get(url)
        response.raise_for_status()
        data = response.json()

        if isinstance(data, list):
            choices = [
                list(item.values())[0]
                for item in data
                if isinstance(item, dict) and item
            ]
        elif isinstance(data, dict):
            choices = list(data.values())
        else:
            return ""

        # Format choices as 'code, description'
        formatted_choices = [
            f"{idx}, {choice}" for idx, choice in enumerate(choices)
        ]
        return " | ".join(formatted_choices)
    except Exception as e:
        print(f"Error fetching choices from {url}: {e}")
        return ""


def find_Ftype_and_colH(item, row_data, response_options):
    # Extract the input type from the item_json
    f_type = item.ui.inputType
    col_h = ""

    if f_type in ["text", "textarea", "email"]:
        f_type = "text"
    elif f_type in ["static", "save"]:
        f_type = "descriptive"
    elif f_type == "integer":
        f_type = "text"
        col_h = "integer"
    elif f_type == "number":
        f_type = "text"
        col_h = "integer"
    elif f_type == "float":
        f_type = "text"
        col_h = "float"
    elif f_type == "date":
        f_type = "text"
        col_h = "date_mdy"
    elif f_type == "select":
        multiple_choice = response_options.multipleChoice
        print("mult", multiple_choice)
        f_type = "checkbox" if multiple_choice else "dropdown"
    elif f_type == "radio":
        if response_options.multipleChoice:
            f_type = "checkbox"
    elif f_type.startswith("select"):  # TODO: this should be reviewed
        # Adjusting for selectCountry, selectLanguage, selectState types
        f_type = "radio"
        choices_url = response_options.choices
        if choices_url and isinstance(choices_url, str):
            choices_data = fetch_choices_from_url(choices_url)
            if choices_data:
                row_data["choices"] = choices_data
    elif f_type.startswith(("audio", "video", "image", "document")):
        f_type = "file"
    else:
        f_type = "text"

    row_data["field_type"] = f_type.lower()

    if col_h:
        row_data["val_type_OR_slider"] = col_h.lower()

    return row_data


def process_item(
    item,
    item_properties,
    activity_name,
    activity_preamble,
    contextfile,
    http_kwargs,
    compute_item=False,
    compute_expr=None,
):
    """
    Process an item in JSON format and extract relevant information into a dictionary.

    Args:
        item_json (dict): The JSON object representing the item.
        activity_name (str): The name of the activity.

    Returns:
        dict: A dictionary containing the extracted information.
    """
    if activity_name.endswith("_schema"):
        activity_name = activity_name[:-7]
    row_data = {
        "val_min": "",
        "val_max": "",
        "choices": "",
        "required": "",
        "field_notes": "",
        "var_name": "",
        "activity": activity_name,
        "field_label": "",
        "isVis_logic": "",
    }

    # Extract min and max values from response options, if available
    # loading additional files if responseOptions is an url
    if isinstance(item.responseOptions, str):
        resp = load_file(
            item.responseOptions,
            started=True,
            http_kwargs=http_kwargs,
            fixoldschema=True,
            compact=True,
            compact_context=contextfile,
        )
        del resp["@context"]
        if "ResponseOption" in resp["category"]:
            response_options = ResponseOption(**resp)
        else:
            raise Exception(
                f"Expected to have ResponseOption but got {resp['category']}"
            )
    else:
        response_options = item.responseOptions
    row_data["val_min"] = response_options.minValue if response_options else ""
    row_data["val_max"] = response_options.maxValue if response_options else ""

    # 'choices' processing is now handled in 'find_Ftype_and_colH' if it's a URL
    choices = response_options.choices if response_options else ""
    if choices and not isinstance(choices, str):
        if isinstance(choices, list):
            item_choices = [
                f"{ch.value}, {ch.name.get('en', '')}" for ch in choices
            ]
            row_data["choices"] = " | ".join(item_choices)

    if item_properties.get("valueRequired", "") is True:
        row_data["required"] = "y"
    if "isVis" in item_properties and item_properties["isVis"] is not True:
        row_data["isVis_logic"] = item_properties["isVis"]
    row_data["field_notes"] = item.description.get("en", "")
    row_data["preamble"] = item.preamble.get("en", activity_preamble)
    row_data["var_name"] = item.id

    if compute_item:
        # for compute items there are no questions
        question = item.description
    else:
        question = item.question
    if isinstance(question, dict):
        row_data["field_label"] = question.get("en", "")
    elif isinstance(question, str):
        row_data["field_label"] = question

    if compute_item and compute_expr:
        row_data["choices"] = compute_expr
        row_data["field_type"] = "calc"
    else:
        # Call helper function to find field type and validation type (if any) and update row_data
        row_data = find_Ftype_and_colH(item, row_data, response_options)

    return row_data


def get_csv_data(dir_path, contextfile, http_kwargs):
    csv_data = []

    # Iterate over directories in dir_path
    for protocol_dir in dir_path.iterdir():
        if protocol_dir.is_dir():
            # Check for a _schema file in each directory
            schema_file = next(protocol_dir.glob("*_schema"), None)
            print(f"Found schema file: {schema_file}")
            if schema_file:
                # Process the found _schema file
                parsed_protocol_json = load_file(
                    schema_file,
                    started=True,
                    http_kwargs=http_kwargs,
                    fixoldschema=True,
                    compact=True,
                    compact_context=contextfile,
                )

                del parsed_protocol_json["@context"]
                prot = Protocol(**parsed_protocol_json)

                activity_order = prot.ui.order
                for activity_path in activity_order:
                    if not _is_url(activity_path):
                        activity_path = protocol_dir / activity_path
                    parsed_activity_json = load_file(
                        activity_path,
                        started=True,
                        http_kwargs=http_kwargs,
                        fixoldschema=True,
                        compact=True,
                        compact_context=contextfile,
                    )
                    del parsed_activity_json["@context"]
                    act = Activity(**parsed_activity_json)
                    items_properties = {
                        el["variableName"]: el
                        for el in parsed_activity_json["ui"]["addProperties"]
                    }
                    items_properties.update(
                        {
                            el["isAbout"]: el
                            for el in parsed_activity_json["ui"][
                                "addProperties"
                            ]
                        }
                    )

                    if parsed_activity_json:
                        item_order = [("ord", el) for el in act.ui.order]
                        item_calc = [("calc", el) for el in act.compute]

                        for tp, item in item_order + item_calc:
                            if tp == "calc":
                                js_expr = item.jsExpression
                                if item.variableName in items_properties:
                                    item = items_properties[item.variableName][
                                        "isAbout"
                                    ]
                                else:
                                    print(
                                        "WARNING: no item properties found for",
                                        item.variableName,
                                        activity_name,
                                    )
                                    continue
                                item_calc = True
                            else:
                                item_calc = False
                                js_expr = None
                            it_prop = items_properties.get(item)
                            if not _is_url(item):
                                item = Path(activity_path).parent / item
                            try:
                                item_json = load_file(
                                    item,
                                    started=True,
                                    http_kwargs=http_kwargs,
                                    fixoldschema=True,
                                    compact=True,
                                    compact_context=contextfile,
                                )
                            except Exception:
                                print(f"Error loading item: {item}")
                                continue
                            item_json.pop("@context", "")
                            itm = Item(**item_json)
                            activity_name = act.id.split("/")[-1].split(".")[0]
                            activity_preamble = act.preamble.get(
                                "en", ""
                            ).strip()
                            row_data = process_item(
                                itm,
                                it_prop,
                                activity_name,
                                activity_preamble,
                                contextfile,
                                http_kwargs,
                                item_calc,
                                js_expr,
                            )
                            csv_data.append(row_data)
                # Break after finding the first _schema file
                break
    return csv_data


def write_to_csv(csv_data, output_csv_filename):
    # REDCap-specific headers
    headers = [
        "Variable / Field Name",
        "Form Name",
        "Section Header",
        "Field Type",
        "Field Label",
        "Choices, Calculations, OR Slider Labels",
        "Field Note",  # TODO: is this description?
        "Text Validation Type OR Show Slider Number",
        "Text Validation Min",
        "Text Validation Max",
        "Identifier?",
        "Branching Logic (Show field only if...)",
        "Required Field?",
        "Custom Alignment",
        "Question Number (surveys only)",
        "Matrix Group Name",
        "Matrix Ranking?",
        "Field Annotation",
    ]

    # Writing to the CSV file
    with open(
        output_csv_filename, "w", newline="", encoding="utf-8"
    ) as csvfile:
        writer = csv.DictWriter(csvfile, fieldnames=headers)

        # Map the data from your format to REDCap format
        redcap_data = []
        for row in csv_data:
            var_name = row["var_name"]
            if _is_url(var_name):
                var_name = var_name.split("/")[-1].split(".")[0]
            redcap_row = {
                "Variable / Field Name": var_name,
                "Form Name": row["activity"],
                "Section Header": row[
                    "preamble"
                ],  # Update this if your data includes section headers
                "Field Type": row["field_type"],
                "Field Label": row["field_label"],
                "Choices, Calculations, OR Slider Labels": row["choices"],
                "Field Note": row["field_notes"],
                "Text Validation Type OR Show Slider Number": row.get(
                    "val_type_OR_slider", ""
                ),
                "Required Field?": row["required"],
                "Text Validation Min": row["val_min"],
                "Text Validation Max": row["val_max"],
                "Branching Logic (Show field only if...)": row["isVis_logic"],
                # Add other fields as necessary based on your data
            }
            redcap_data.append(redcap_row)

        writer.writeheader()
        for row in redcap_data:
            writer.writerow(row)

    print("The CSV file was written successfully")


def reproschema2redcap(input_dir_path, output_csv_filename):
    contextfile = CONTEXTFILE_URL  # todo, give an option
    http_kwargs = {}
    stop, port = start_server()
    http_kwargs["port"] = port
    try:
        csv_data = get_csv_data(input_dir_path, contextfile, http_kwargs)
    except:
        raise
    finally:
        stop_server(stop)
    write_to_csv(csv_data, output_csv_filename)<|MERGE_RESOLUTION|>--- conflicted
+++ resolved
@@ -2,12 +2,6 @@
 from pathlib import Path
 
 import requests
-
-<<<<<<< HEAD
-from .jsonldutils import _is_url, load_file
-from .models import Activity, Item, Protocol, ResponseOption
-from .utils import CONTEXTFILE_URL, start_server, stop_server
-=======
 from .models import (
     Item,
     Activity,
@@ -20,8 +14,6 @@
 from .utils import fixing_old_schema, start_server, stop_server
 from .context_url import CONTEXTFILE_URL
 from .jsonldutils import load_file, _is_file, _is_url
->>>>>>> 05362e84
-
 
 def fetch_choices_from_url(url):
     try:
