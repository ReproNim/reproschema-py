import json
import os
from urllib.parse import urlparse
<<<<<<< HEAD

import requests
from pyld import jsonld

from .models import identify_model_class
from .utils import (
    CONTEXTFILE_URL,
    fixing_old_schema,
    lgr,
    start_server,
    stop_server,
=======
from .utils import start_server, stop_server, lgr, fixing_old_schema
from .context_url import CONTEXTFILE_URL
from .models import (
    Item,
    Activity,
    Protocol,
    ResponseOption,
    ResponseActivity,
    Response,
    identify_model_class,
>>>>>>> 05362e84
)


def _is_url(path):
    """
    Determine whether the given path is a URL.
    """
    parsed = urlparse(str(path))
    return parsed.scheme in ("http", "https", "ftp", "ftps")


def _is_file(path):
    """
    Determine whether the given path is a valid file path.
    """
    return os.path.isfile(path)


def _fetch_jsonld_context(url):
    response = requests.get(url)
    return response.json()


def load_file(
    path_or_url,
    started=False,
    http_kwargs=None,
    compact=False,
    compact_context=None,
    fixoldschema=False,
):
    """Load a file or URL and return the expanded JSON-LD data."""
    path_or_url = str(path_or_url)
    if http_kwargs is None:
        http_kwargs = {}
    if _is_url(path_or_url):
        data = jsonld.expand(path_or_url)
        if len(data) == 1:
            if "@id" not in data[0] and "id" not in data[0]:
                data[0]["@id"] = path_or_url
    elif _is_file(path_or_url):
        lgr.debug("Reloading with local server")
        root = os.path.dirname(path_or_url)
        if not started:
            stop, port = start_server(**http_kwargs)
        else:
            if "port" not in http_kwargs:
                raise KeyError("port key missing in http_kwargs")
            port = http_kwargs["port"]
        base_url = f"http://localhost:{port}/"
        if root:
            base_url += f"{root}/"
        with open(path_or_url) as json_file:
            try:
                data = json.load(json_file)
            except json.JSONDecodeError as e:
                raise json.JSONDecodeError(
                    f"Error parsing JSON file {json_file}: {e.msg}",
                    e.doc,
                    e.pos,
                ) from e
        try:
            data = jsonld.expand(data, options={"base": base_url})
        except:
            raise
        finally:
            if not started:
                stop_server(stop)
        if len(data) == 1:
            if "@id" not in data[0] and "id" not in data[0]:
                data[0]["@id"] = base_url + os.path.basename(path_or_url)
    else:
        raise Exception(f"{path_or_url} is not a valid URL or file path")

    if isinstance(data, list) and len(data) == 1:
        data = data[0]

    if fixoldschema:
        data = fixing_old_schema(data, copy_data=True)
    if compact:
        if compact_context:
            if _is_file(compact_context):
                with open(compact_context) as fp:
                    context = json.load(fp)
            elif _is_url(compact_context):
                context = _fetch_jsonld_context(compact_context)
            else:
                raise Exception(
                    f"compact_context has tobe a file or url, but {compact_context} provided"
                )
        if _is_file(path_or_url):
            data = jsonld.compact(
                data, ctx=context, options={"base": base_url}
            )
        else:
            data = jsonld.compact(data, ctx=context)

    return data


def validate_data(data):
    """Validate an expanded jsonld document against the pydantic model.

    Parameters
    ----------
    data : dict
        Python dictionary containing JSONLD object

    Returns
    -------
    conforms: bool
        Whether the document is conformant with the shape
    v_text: str
        Validation errors if any returned by pydantic

    """
    # do we need it?
    # kwargs = {"algorithm": "URDNA2015", "format": "application/n-quads"}
    # normalized = jsonld.normalize(data, kwargs)
    obj_type = identify_model_class(data["@type"][0])
    data_fixed = [fixing_old_schema(data, copy_data=True)]
    context = _fetch_jsonld_context(CONTEXTFILE_URL)
    data_fixed_comp = jsonld.compact(data_fixed, context)
    del data_fixed_comp["@context"]
    conforms = False
    v_text = ""
    try:
        obj_type(**data_fixed_comp)
        conforms = True
    except Exception as e:
        v_text = str(e)
    return conforms, v_text


def to_newformat(path, format, prefixfile=None, contextfile=None):
    """Convert a JSONLD document to n-triples format

    Since PyLD requires an http url, a local server is started to serve the
    document.

    Parameters
    ----------
    path : str
        A local path or remote url to convert to n-triples
    format: str of enum
        Returned format jsonld, n-triples, turtle
    prefixfile: str
        Prefixes to use when converting to turtle (ignored otherwise)
    contextfile: str
        Context to use for compaction when returning jsonld. If not provided,
        a jsonld graph is returned.

    Returns
    -------
    normalized : str
        A normalized document

    """
    supported_formats = ["jsonld", "n-triples", "turtle"]
    if format not in supported_formats:
        raise ValueError(f"{format} not in {supported_formats}")
    data = load_file(path)
    if format == "jsonld":
        if contextfile is not None:
            with open(contextfile) as fp:
                context = json.load(fp)
            data = jsonld.compact(data, context)
        return json.dumps(data, indent=2)
    kwargs = {"algorithm": "URDNA2015", "format": "application/n-quads"}
    nt = jsonld.normalize(data, kwargs)
    if format == "n-triples":
        return nt
    import rdflib as rl

    g = rl.Graph()
    g.bind("rs", "http://schema.repronim.org/")
    g.bind("sdo", "http://schema.org/")
    g.bind("nidm", "http://purl.org/nidash/nidm#")
    g.bind("skos", "http://www.w3.org/2004/02/skos/core#")
    g.bind("prov", "http://www.w3.org/ns/prov#")
    if prefixfile is not None:
        with open(prefixfile) as fp:
            prefixes = json.load(fp)
        for key, value in prefixes.items():
            g.bind(key, value)
    g.parse(data=nt, format="nt")
    return g.serialize(format=format)<|MERGE_RESOLUTION|>--- conflicted
+++ resolved
@@ -1,19 +1,10 @@
 import json
 import os
 from urllib.parse import urlparse
-<<<<<<< HEAD
 
 import requests
 from pyld import jsonld
 
-from .models import identify_model_class
-from .utils import (
-    CONTEXTFILE_URL,
-    fixing_old_schema,
-    lgr,
-    start_server,
-    stop_server,
-=======
 from .utils import start_server, stop_server, lgr, fixing_old_schema
 from .context_url import CONTEXTFILE_URL
 from .models import (
@@ -24,7 +15,6 @@
     ResponseActivity,
     Response,
     identify_model_class,
->>>>>>> 05362e84
 )
 
 
