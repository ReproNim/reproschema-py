from pyld import jsonld
import json
import os
from pathlib import Path
from copy import deepcopy
from urllib.parse import urlparse
from .utils import start_server, stop_server, lgr, fixing_old_schema
from .models import Item, Activity, Protocol, ResponseOption, ResponseActivity, Response


def _is_url(path):
    """
    Determine whether the given path is a URL.
    """
    parsed = urlparse(path)
    return parsed.scheme in ("http", "https", "ftp", "ftps")


def _is_file(path):
    """
    Determine whether the given path is a valid file path.
    """
    return os.path.isfile(path)


def load_file(path_or_url, started=False, http_kwargs={}):
    """Load a file or URL and return the expanded JSON-LD data."""
    path_or_url = str(path_or_url)
    if _is_url(path_or_url):
        data = jsonld.expand(path_or_url)
        if len(data) == 1:
            if "@id" not in data[0] and "id" not in data[0]:
                data[0]["@id"] = path_or_url
    elif _is_file(path_or_url):
        lgr.debug("Reloading with local server")
        root = os.path.dirname(path_or_url)
        if not started:
            stop, port = start_server(**http_kwargs)
        else:
            if "port" not in http_kwargs:
                raise KeyError("port key missing in http_kwargs")
            port = http_kwargs["port"]
        base_url = f"http://localhost:{port}/"
        if root:
            base_url += f"{root}/"
        with open(path_or_url) as json_file:
            data = json.load(json_file)
        try:
            data = jsonld.expand(data, options={"base": base_url})
        except:
            raise
        finally:
            if not started:
                stop_server(stop)
        if len(data) == 1:
            if "@id" not in data[0] and "id" not in data[0]:
                data[0]["@id"] = base_url + os.path.basename(path_or_url)
    else:
        raise Exception(f"{path_or_url} is not a valid URL or file path")
    return data


# def load_directory(path_or_url, load_file=load_file):
#     """Creates a dictionary mirroring a directory containing only directories and
#     JSON-LD files at the specified path."""

"""
#start the server

#stop the server
Base URL
directory = {

}

"""
#     loaded_directory = {}

#         directory_structure = {}

#     for root, dirs, files in os.walk(base_path):
#         relative_root = os.path.relpath(root, base_path)
#         if relative_root == '.':
#             relative_root = ''

#         subdirs = {}
#         for subdir in dirs:
#             subdir_path = os.path.join(root, subdir)
#             subdirs[subdir] = load_directory_structure(subdir_path, load_jsonld_function)

#         jsonld_files = {}
#         for file in files:
#             if file.endswith('.jsonld'):
#                 file_path = os.path.join(root, file)
#                 jsonld_files[file] = load_jsonld_function(file_path)

#         if relative_root:
#             directory_structure[relative_root] = {'subdirs': subdirs, 'jsonld_files': jsonld_files}
#         else:
#             directory_structure.update(subdirs)
#             directory_structure.update(jsonld_files)


#     return directory_structure
<<<<<<< HEAD
# def load_directory_structure(base_path, started=False, http_kwargs={}):
#     """
#     Recursively iterates over a directory structure and constructs a dictionary.
    
#     Args:
#     - base_path (str): The base directory path to start iterating from.
#     - load_jsonld_function (function): A function that takes a file path and returns the loaded JSON-LD data.
    
#     Returns:
#     - dict: A dictionary with directory names as keys and subdirectory names or loaded JSON-LD as values.
#     """
=======
def load_directory_structure(base_path, started=False, http_kwargs={}):
    """
    Recursively iterates over a directory structure and constructs a dictionary.

    Args:
    - base_path (str): The base directory path to start iterating from.
    - load_jsonld_function (function): A function that takes a file path and returns the loaded JSON-LD data.

    Returns:
    - dict: A dictionary with directory names as keys and subdirectory names or loaded JSON-LD as values.
    """

    if not started:
        stop_server(stop)
        stop, port = start_server(**http_kwargs)
        started = True
>>>>>>> 65590c08

#     if not started:
#         stop_server(stop) 
#         stop, port = start_server(**http_kwargs)
#         started = True

<<<<<<< HEAD
#     directory_structure = {}
=======
    for root, dirs, files in os.walk(base_path):
        relative_root = os.path.relpath(root, base_path)
        if relative_root == ".":
            relative_root = ""
>>>>>>> 65590c08

#     for root, dirs, files in os.walk(base_path):
#         relative_root = os.path.relpath(root, base_path)
#         if relative_root == '.':
#             relative_root = ''

<<<<<<< HEAD
#         subdirs = {}
#         for subdir in dirs:
#             subdir_path = os.path.join(root, subdir)
#             subdirs[subdir] = load_directory_structure(subdir_path)

#         jsonld_files = {}
#         for file in files:
#             file_path = os.path.join(root, file)
#             jsonld_files[file] = load_file(file_path, started=True, http_kwargs={"port":port})

#         if relative_root:
#             directory_structure[relative_root] = {'subdirs': subdirs, 'jsonld_files': jsonld_files}
#         else:
#             directory_structure.update(subdirs)
#             directory_structure.update(jsonld_files)

=======
        jsonld_files = {}
        for file in files:
            file_path = os.path.join(root, file)
            jsonld_files[file] = load_file(
                file_path, started=True, http_kwargs={"port": port}
            )

        if relative_root:
            directory_structure[relative_root] = {
                "subdirs": subdirs,
                "jsonld_files": jsonld_files,
            }
        else:
            directory_structure.update(subdirs)
            directory_structure.update(jsonld_files)

    stop_server(stop)
>>>>>>> 65590c08

#     stop_server(stop)

#     return directory_structure

def validate_data(data):
    """Validate an expanded jsonld document against the pydantic model.

    Parameters
    ----------
    data : dict
        Python dictionary containing JSONLD object

    Returns
    -------
    conforms: bool
        Whether the document is conformant with the shape
    v_text: str
        Validation errors if any returned by pydantic

    """
    # do we need it?
    # kwargs = {"algorithm": "URDNA2015", "format": "application/n-quads"}
    # normalized = jsonld.normalize(data, kwargs)
    if data[0]["@type"][0] == "http://schema.repronim.org/Field":
        obj_type = Item
    elif data[0]["@type"][0] == "http://schema.repronim.org/ResponseOption":
        obj_type = ResponseOption
    elif data[0]["@type"][0] == "http://schema.repronim.org/Activity":
        obj_type = Activity
    elif data[0]["@type"][0] == "http://schema.repronim.org/Protocol":
        obj_type = Protocol
    elif data[0]["@type"][0] == "http://schema.repronim.org/ResponseActivity":
        obj_type = ResponseActivity
    elif data[0]["@type"][0] == "http://schema.repronim.org/Response":
        obj_type = Response
    else:
        raise ValueError("Unknown type")
    data_fixed = [fixing_old_schema(data[0], copy_data=True)]
    # TODO: where should we load the context from?
    contexfile = Path(__file__).resolve().parent / "models/reproschema"
    with open(contexfile) as fp:
        context = json.load(fp)
    data_fixed_comp = jsonld.compact(data_fixed, context)
    del data_fixed_comp["@context"]
    conforms = False
    v_text = ""
    try:
        obj_type(**data_fixed_comp)
        conforms = True
    except Exception as e:
        v_text = str(e)
    return conforms, v_text


def to_newformat(path, format, prefixfile=None, contextfile=None):
    """Convert a JSONLD document to n-triples format

    Since PyLD requires an http url, a local server is started to serve the
    document.

    Parameters
    ----------
    path : str
        A local path or remote url to convert to n-triples
    format: str of enum
        Returned format jsonld, n-triples, turtle
    prefixfile: str
        Prefixes to use when converting to turtle (ignored otherwise)
    contextfile: str
        Context to use for compaction when returning jsonld. If not provided,
        a jsonld graph is returned.

    Returns
    -------
    normalized : str
        A normalized document

    """
    supported_formats = ["jsonld", "n-triples", "turtle"]
    if format not in supported_formats:
        raise ValueError(f"{format} not in {supported_formats}")
    data = load_file(path)
    if format == "jsonld":
        if contextfile is not None:
            with open(contextfile) as fp:
                context = json.load(fp)
            data = jsonld.compact(data, context)
        return json.dumps(data, indent=2)
    kwargs = {"algorithm": "URDNA2015", "format": "application/n-quads"}
    nt = jsonld.normalize(data, kwargs)
    if format == "n-triples":
        return nt
    import rdflib as rl

    g = rl.Graph()
    g.bind("rs", "http://schema.repronim.org/")
    g.bind("sdo", "http://schema.org/")
    g.bind("nidm", "http://purl.org/nidash/nidm#")
    g.bind("skos", "http://www.w3.org/2004/02/skos/core#")
    g.bind("prov", "http://www.w3.org/ns/prov#")
    if prefixfile is not None:
        with open(prefixfile) as fp:
            prefixes = json.load(fp)
        for key, value in prefixes.items():
            g.bind(key, value)
    g.parse(data=nt, format="nt")
    return g.serialize(format=format)<|MERGE_RESOLUTION|>--- conflicted
+++ resolved
@@ -102,7 +102,6 @@
 
 
 #     return directory_structure
-<<<<<<< HEAD
 # def load_directory_structure(base_path, started=False, http_kwargs={}):
 #     """
 #     Recursively iterates over a directory structure and constructs a dictionary.
@@ -114,45 +113,20 @@
 #     Returns:
 #     - dict: A dictionary with directory names as keys and subdirectory names or loaded JSON-LD as values.
 #     """
-=======
-def load_directory_structure(base_path, started=False, http_kwargs={}):
-    """
-    Recursively iterates over a directory structure and constructs a dictionary.
-
-    Args:
-    - base_path (str): The base directory path to start iterating from.
-    - load_jsonld_function (function): A function that takes a file path and returns the loaded JSON-LD data.
-
-    Returns:
-    - dict: A dictionary with directory names as keys and subdirectory names or loaded JSON-LD as values.
-    """
-
-    if not started:
-        stop_server(stop)
-        stop, port = start_server(**http_kwargs)
-        started = True
->>>>>>> 65590c08
 
 #     if not started:
 #         stop_server(stop) 
 #         stop, port = start_server(**http_kwargs)
 #         started = True
 
-<<<<<<< HEAD
 #     directory_structure = {}
-=======
-    for root, dirs, files in os.walk(base_path):
-        relative_root = os.path.relpath(root, base_path)
-        if relative_root == ".":
-            relative_root = ""
->>>>>>> 65590c08
 
 #     for root, dirs, files in os.walk(base_path):
 #         relative_root = os.path.relpath(root, base_path)
 #         if relative_root == '.':
 #             relative_root = ''
 
-<<<<<<< HEAD
+
 #         subdirs = {}
 #         for subdir in dirs:
 #             subdir_path = os.path.join(root, subdir)
@@ -169,25 +143,6 @@
 #             directory_structure.update(subdirs)
 #             directory_structure.update(jsonld_files)
 
-=======
-        jsonld_files = {}
-        for file in files:
-            file_path = os.path.join(root, file)
-            jsonld_files[file] = load_file(
-                file_path, started=True, http_kwargs={"port": port}
-            )
-
-        if relative_root:
-            directory_structure[relative_root] = {
-                "subdirs": subdirs,
-                "jsonld_files": jsonld_files,
-            }
-        else:
-            directory_structure.update(subdirs)
-            directory_structure.update(jsonld_files)
-
-    stop_server(stop)
->>>>>>> 65590c08
 
 #     stop_server(stop)
 
