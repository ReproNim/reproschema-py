<<<<<<< HEAD
import os
from pathlib import Path
=======
import os, json
>>>>>>> 42361009
from .utils import start_server, stop_server, lgr
from .jsonldutils import load_file, validate_data
from pathlib import Path


def validate_dir(directory, started=False, http_kwargs={}):
    """Validate a directory containing JSONLD documents against the ReproSchema pydantic model.

    Parameters
    ----------
    directory: str
        Path to directory to walk for validation
    started : bool
        Whether an http server exists or not
    http_kwargs : dict
        Keyword arguments for the http server. Valid keywords are: port, path
        and tmpdir

    Returns
    -------
    conforms: bool
        Whether the document is conformant with the shape. Raises an exception
        if any document is non-conformant.

    """
    if not os.path.isdir(directory):
        raise Exception(f"{directory} is not a directory")
    print(f"Validating directory {directory}")
    stop = None
    if not started:
        stop, port = start_server(**http_kwargs)
        http_kwargs["port"] = port
    else:
        if "port" not in http_kwargs:
            raise KeyError(f"HTTP server started, but port key is missing")
<<<<<<< HEAD

    for root, _, files in os.walk(directory):
        for name in files:
            full_file_name = os.path.join(root, name)

            if Path(full_file_name).suffix not in [".jsonld", ""]:
                lgr.info(f"Skipping file {full_file_name}")
                continue

            lgr.debug(f"Validating file {full_file_name}")

=======
    for full_file_name in Path(directory).rglob("*"):
        # Skip files that should not be validated
        if full_file_name.name in [".DS_Store"]:
            continue
        # checking if the path is a file and if the file can be a jsonld file
        if full_file_name.is_file() and full_file_name.suffix in [
            "",
            "js",
            "json",
            "jsonld",
        ]:
>>>>>>> 42361009
            try:
                data = load_file(full_file_name, started=True, http_kwargs=http_kwargs)
                if len(data) == 0:
                    raise ValueError("Empty data graph")
                print(f"Validating {full_file_name}")
                conforms, vtext = validate_data(data)
            except (ValueError, json.JSONDecodeError):
                if stop is not None:
                    stop_server(stop)
                raise
            else:
                if not conforms:
                    lgr.critical(f"File {full_file_name} has validation errors.")
                    if stop is not None:
                        stop_server(stop)
                    raise ValueError(vtext)
    if not started:
        stop_server(stop)
    return True


def validate(path):
    """Helper function to validate directory or path

    Parameters
    ----------
    path : path-like
        Path to folder or file containing JSONLD documents.

    Returns
    -------
    conforms : bool
        Returns true if the folder or file conforms else raises ValueError
        exception.

    """
    if os.path.isdir(path):
        conforms = validate_dir(path)
    else:
        # Skip validation for .DS_Store files
        if Path(path).name == ".DS_Store":
            lgr.info(f"{path} is a .DS_Store file and is skipped.")
            return True
        data = load_file(path, started=False)
        conforms, vtext = validate_data(data)
        if not conforms:
            lgr.critical(f"File {path} has validation errors.")
            raise ValueError(vtext)
    lgr.info(f"{path} conforms.")
    return conforms<|MERGE_RESOLUTION|>--- conflicted
+++ resolved
@@ -1,9 +1,6 @@
-<<<<<<< HEAD
 import os
+import json
 from pathlib import Path
-=======
-import os, json
->>>>>>> 42361009
 from .utils import start_server, stop_server, lgr
 from .jsonldutils import load_file, validate_data
 from pathlib import Path
@@ -39,31 +36,16 @@
     else:
         if "port" not in http_kwargs:
             raise KeyError(f"HTTP server started, but port key is missing")
-<<<<<<< HEAD
 
     for root, _, files in os.walk(directory):
         for name in files:
             full_file_name = os.path.join(root, name)
 
-            if Path(full_file_name).suffix not in [".jsonld", ""]:
+            if Path(full_file_name).suffix not in [".jsonld", "json", "js", ""]:
                 lgr.info(f"Skipping file {full_file_name}")
                 continue
 
             lgr.debug(f"Validating file {full_file_name}")
-
-=======
-    for full_file_name in Path(directory).rglob("*"):
-        # Skip files that should not be validated
-        if full_file_name.name in [".DS_Store"]:
-            continue
-        # checking if the path is a file and if the file can be a jsonld file
-        if full_file_name.is_file() and full_file_name.suffix in [
-            "",
-            "js",
-            "json",
-            "jsonld",
-        ]:
->>>>>>> 42361009
             try:
                 data = load_file(full_file_name, started=True, http_kwargs=http_kwargs)
                 if len(data) == 0:
