import json
from pathlib import Path

from .jsonldutils import load_file, validate_data
from .utils import lgr, start_server, stop_server

DIR_TO_SKIP = [
    ".git",
    ".github",
    "__pycache__",
    "env",
    "venv",
]
FILES_TO_SKIP = [
    ".DS_Store",
    ".gitignore",
    ".flake8",
    ".autorc",
    "LICENSE",
    "Makefile",
]
SUPPORTED_EXTENSIONS = [
    ".jsonld",
    "json",
    "js",
    "",
]


def validate_dir(
    directory: str,
    started: bool = False,
    http_kwargs: None | dict[str, int] = None,
    stop=None,
):
    """Validate a directory containing JSONLD documents against the ReproSchema pydantic model.

    Recursively goes through the directory tree and validates files with the allowed extensions.

    Parameters
    ----------
    directory: str
        Path to directory to walk for validation

    started : bool
        Whether an http server exists or not

    http_kwargs : dict or None
        Keyword arguments for the http server. Valid keywords are: port, path
        and tmpdir

    stop: None or function
        Function to use to stop the HTTP server

    Returns
    -------
    conforms: bool
        Whether the document is conformant with the shape. Raises an exception
        if any document is non-conformant.

    """
<<<<<<< HEAD
    if not os.path.isdir(directory):
        raise Exception(f"{directory} is not a directory")
    print(f"Validating directory {directory}")
    stop = None
    if not started:
        stop, port = start_server(**http_kwargs)
        http_kwargs["port"] = port
    else:
        if "port" not in http_kwargs:
            raise KeyError("HTTP server started, but port key is missing")

    for root, _, files in os.walk(directory):
        for name in files:
            full_file_name = os.path.join(root, name)

            # Skip .DS_Store files
            if name == ".DS_Store":
                lgr.info(f"Skipping file {full_file_name}")
                continue

            if Path(full_file_name).suffix not in [
                ".jsonld",
                "json",
                "js",
                "",
            ]:
                lgr.info(f"Skipping file {full_file_name}")
                continue

            lgr.debug(f"Validating file {full_file_name}")
            try:
                data = load_file(
                    full_file_name, started=True, http_kwargs=http_kwargs
                )
                if len(data) == 0:
                    raise ValueError("Empty data graph")
                print(f"Validating {full_file_name}")
                conforms, vtext = validate_data(data)
            except (ValueError, json.JSONDecodeError):
=======
    if http_kwargs is None:
        http_kwargs = {}

    directory = Path(directory)

    if not directory.is_dir():
        if stop is not None:
            stop_server(stop)
        raise Exception(f"{str(directory)} is not a directory")

    if directory.name in DIR_TO_SKIP:
        lgr.info(f"Skipping directory {directory}")
        return True

    lgr.info(f"Validating directory {directory}")

    files_to_validate = [
        str(x)
        for x in directory.iterdir()
        if x.is_file()
        and x.name not in FILES_TO_SKIP
        and x.suffix in SUPPORTED_EXTENSIONS
    ]

    for name in files_to_validate:
        lgr.debug(f"Validating file {name}")

        try:
            data = load_file(name, started=started, http_kwargs=http_kwargs)
            if len(data) == 0:
>>>>>>> 1ac169ec
                if stop is not None:
                    stop_server(stop)
                raise ValueError(f"Empty data graph in file {name}")
            conforms, vtext = validate_data(data)
        except (ValueError, json.JSONDecodeError):
            if stop is not None:
                stop_server(stop)
            raise
        else:
            if not conforms:
                lgr.critical(f"File {name} has validation errors.")
                stop_server(stop)
                raise ValueError(vtext)

    dirs_to_validate = [
        str(x)
        for x in directory.iterdir()
        if x.is_dir() and x.name not in DIR_TO_SKIP
    ]

    for dir in dirs_to_validate:
        conforms, stop = validate_dir(
            dir, started=started, http_kwargs=http_kwargs, stop=stop
        )

    return True, stop


def validate(path):
    """Helper function to validate directory or path

    Parameters
    ----------
    path : path-like
        Path to folder or file containing JSONLD documents.

    Returns
    -------
    conforms : bool
        Returns true if the folder or file conforms else raises ValueError
        exception.

    """
    if Path(path).is_dir():

        lgr.info(f"Validating directory {path}")

        stop, port = start_server()
        http_kwargs = {"port": port}
        started = True

        conforms, _ = validate_dir(
            path, started=started, http_kwargs=http_kwargs, stop=stop
        )

        stop_server(stop)

    else:

        if Path(path).name in FILES_TO_SKIP:
            lgr.info(f"Skipping file {path}")
            return True

        data = load_file(path, started=False)
        conforms, vtext = validate_data(data)
        if not conforms:
            lgr.critical(f"File {path} has validation errors.")
            raise ValueError(vtext)

    lgr.info(f"{path} conforms.")

    return conforms<|MERGE_RESOLUTION|>--- conflicted
+++ resolved
@@ -59,47 +59,6 @@
         if any document is non-conformant.
 
     """
-<<<<<<< HEAD
-    if not os.path.isdir(directory):
-        raise Exception(f"{directory} is not a directory")
-    print(f"Validating directory {directory}")
-    stop = None
-    if not started:
-        stop, port = start_server(**http_kwargs)
-        http_kwargs["port"] = port
-    else:
-        if "port" not in http_kwargs:
-            raise KeyError("HTTP server started, but port key is missing")
-
-    for root, _, files in os.walk(directory):
-        for name in files:
-            full_file_name = os.path.join(root, name)
-
-            # Skip .DS_Store files
-            if name == ".DS_Store":
-                lgr.info(f"Skipping file {full_file_name}")
-                continue
-
-            if Path(full_file_name).suffix not in [
-                ".jsonld",
-                "json",
-                "js",
-                "",
-            ]:
-                lgr.info(f"Skipping file {full_file_name}")
-                continue
-
-            lgr.debug(f"Validating file {full_file_name}")
-            try:
-                data = load_file(
-                    full_file_name, started=True, http_kwargs=http_kwargs
-                )
-                if len(data) == 0:
-                    raise ValueError("Empty data graph")
-                print(f"Validating {full_file_name}")
-                conforms, vtext = validate_data(data)
-            except (ValueError, json.JSONDecodeError):
-=======
     if http_kwargs is None:
         http_kwargs = {}
 
@@ -130,7 +89,6 @@
         try:
             data = load_file(name, started=started, http_kwargs=http_kwargs)
             if len(data) == 0:
->>>>>>> 1ac169ec
                 if stop is not None:
                     stop_server(stop)
                 raise ValueError(f"Empty data graph in file {name}")
