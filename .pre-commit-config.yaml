--- conflicted
+++ resolved
@@ -10,11 +10,7 @@
     -   id: check-added-large-files
     
 -   repo: https://github.com/psf/black
-<<<<<<< HEAD
     rev: "22.6.0"
-=======
-    rev: 22.3.0
->>>>>>> 0e04c00a
     hooks:
     -   id: black
 
